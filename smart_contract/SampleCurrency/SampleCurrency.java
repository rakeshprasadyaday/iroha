--- conflicted
+++ resolved
@@ -13,11 +13,8 @@
 */
 
 import java.util.HashMap;
-<<<<<<< HEAD
 import repository.DomainRepository;
 import repository.AssetRepository;
-=======
->>>>>>> b9c07733
 
 // no package declaration
 public class SampleCurrency {
@@ -28,15 +25,12 @@
         System.out.println( param );
     }
 
-<<<<<<< HEAD
-=======
     public static void put( String param ) {
         System.out.println("Hello in JAVA! in add");
         System.out.println("vvvvvvvv　param vvvvvvvv");
         System.out.println( param );
     }
 
->>>>>>> b9c07733
     public static void remit(HashMap<String,String> params){
         System.out.println("Hello in JAVA! in contract");
         System.out.println("vvvvvvvv　params vvvvvvvv");
