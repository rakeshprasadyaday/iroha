--- conflicted
+++ resolved
@@ -1,12 +1,9 @@
 /*
 Copyright Soramitsu Co., Ltd. 2016 All Rights Reserved.
-
 Licensed under the Apache License, Version 2.0 (the "License");
 you may not use this file except in compliance with the License.
 You may obtain a copy of the License at
-
      http://www.apache.org/licenses/LICENSE-2.0
-
 Unless required by applicable law or agreed to in writing, software
 distributed under the License is distributed on an "AS IS" BASIS,
 WITHOUT WARRANTIES OR CONDITIONS OF ANY KIND, either express or implied.
@@ -26,7 +23,6 @@
     namespace izanami {
         using Api::TransactionResponse;
 
-<<<<<<< HEAD
         class InitializeEvent {
         private:
             uint64_t now_progress;
@@ -34,15 +30,6 @@
             std::unordered_map<uint64_t, std::vector<std::string>> hashes;
             bool is_finished;
         public:
-=======
-    class InitializeEvent {
-    private:
-        uint64_t now_progress;
-        std::unordered_map <std::string, std::unique_ptr<TransactionResponse> > txResponses;
-        std::unordered_map <uint64_t, std::vector<std::string>> hashes;
-        bool is_finished;
-    public:
->>>>>>> 249ab6f7
 
             InitializeEvent();
 
@@ -50,14 +37,7 @@
 
             const std::vector<std::string> &getHashes(uint64_t);
 
-<<<<<<< HEAD
             const std::unique_ptr<TransactionResponse> getTransactionResponse(const std::string &);
-=======
-        void finish();
-        bool isFinished() const;
-
-    };
->>>>>>> 249ab6f7
 
             void next_progress();
 
@@ -69,9 +49,8 @@
 
             bool isExistTransactionFromHash(const std::string &);
 
-            void finished();
+            void finish();
 
-<<<<<<< HEAD
             bool isFinished() const;
 
         };
@@ -82,10 +61,6 @@
             bool isFinishedReceive(InitializeEvent &);
 
             std::string getCorrectHash(InitializeEvent &);
-=======
-    void setAwkTimer(int const sleepMillisecs, const std::function<void(void)>& action);
-}
->>>>>>> 249ab6f7
 
             void storeTransactionResponse(InitializeEvent &);
         }
