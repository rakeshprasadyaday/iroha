--- conflicted
+++ resolved
@@ -1,4 +1,3 @@
-<<<<<<< HEAD
 
 #ADD_LIBRARY(izanami STATIC
 #    izanami.cpp
@@ -29,14 +28,4 @@
 
     # I wonder why this linkage is needed. If it's removed, linker error occurs.
 #    http_server_with_cappuccino
-#)
-=======
-ADD_LIBRARY(executor STATIC
-    executor.cpp
-)
-
-target_link_libraries(executor
-    logger
-    flatbuffers
-)
->>>>>>> d1c6844a
+#)