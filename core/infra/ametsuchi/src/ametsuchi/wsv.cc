--- conflicted
+++ resolved
@@ -535,7 +535,6 @@
   }
 }
 
-<<<<<<< HEAD
 void WSV::permisson_add(const iroha::PermissionAdd *command) {
     MDB_val c_key, c_val;
     int res;
@@ -579,18 +578,11 @@
 
 }
 
-AM_val WSV::accountGetAsset(const flatbuffers::String *pubKey,
-                            const flatbuffers::String *ln,
-                            const flatbuffers::String *dn,
-                            const flatbuffers::String *an, bool uncommitted,
-                            MDB_env *env) {
-=======
 const ::iroha::Asset *WSV::accountGetAsset(const flatbuffers::String *pubKey,
                                            const flatbuffers::String *ln,
                                            const flatbuffers::String *dn,
                                            const flatbuffers::String *an,
                                            bool uncommitted, MDB_env *env) {
->>>>>>> edb4a832
   MDB_val c_key, c_val;
   MDB_cursor *cursor;
   MDB_txn *tx;
