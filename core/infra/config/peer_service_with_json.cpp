/*
Copyright Soramitsu Co., Ltd. 2016 All Rights Reserved.

Licensed under the Apache License, Version 2.0 (the "License");
you may not use this file except in compliance with the License.
You may obtain a copy of the License at

     http://www.apache.org/licenses/LICENSE-2.0

Unless required by applicable law or agreed to in writing, software
distributed under the License is distributed on an "AS IS" BASIS,
WITHOUT WARRANTIES OR CONDITIONS OF ANY KIND, either express or implied.
See the License for the specific language governing permissions and
limitations under the License.
*/

#include <deque>
#include <regex>
#include "peer_service_with_json.hpp"
#include "../../crypto/base64.hpp"
#include "../../util/logger.hpp"
#include "../../util/use_optional.hpp"

//#define DEBUG printf("%s(%d):", __func__, __LINE__);

<<<<<<< HEAD
namespace config {
    
    const auto publicKey = "publicKey";
    const auto privateKey = "privateKey";
    const auto ip = "ip";
    const auto name = "name";
    const auto group = "group";
    const auto me = "me";

    PeerServiceConfig::PeerServiceConfig() {}

    PeerServiceConfig& PeerServiceConfig::getInstance() {
        static PeerServiceConfig serviceConfig;
        return serviceConfig;
    }

    std::string PeerServiceConfig::getMyPublicKey() {
        if (auto config = openConfig(getConfigName())) {
            return (*config)[me][publicKey].get<std::string>();
        }
        return "";
    }

    std::string PeerServiceConfig::getPrivateKey() {
        if (auto config = openConfig(getConfigName())) {
            return (*config)[me][privateKey].get<std::string>();
        }
        return "";
=======
using PeerServiceConfig = config::PeerServiceConfig;

PeerServiceConfig::PeerServiceConfig() {}

PeerServiceConfig& PeerServiceConfig::getInstance() {
  static PeerServiceConfig serviceConfig;
  return serviceConfig;
}

std::string PeerServiceConfig::getMyPublicKey() {
  if (auto config = openConfig(getConfigName())) {
    return (*config)["me"]["publicKey"].get<std::string>();
  }
  return "";
}

std::string PeerServiceConfig::getMyPrivateKey() {
  if (auto config = openConfig(getConfigName())) {
    return (*config)["me"]["privateKey"].get<std::string>();
  }
  return "";
}

std::string PeerServiceConfig::getMyIp() {
  if (auto config = openConfig(getConfigName())) {
    return (*config)["me"]["ip"].get<std::string>();
  }
  return "";
}

std::vector<std::unique_ptr<peer::Node>> PeerServiceConfig::getPeerList() {
  std::vector<std::unique_ptr<peer::Node>> nodes;
  if (auto config = openConfig(getConfigName())) {
    for (const auto& peer : (*config)["group"].get<std::vector<json>>()) {
      nodes.push_back(std::make_unique<peer::Node>(
          peer["ip"].get<std::string>(), peer["publicKey"].get<std::string>(),
          1));
>>>>>>> 9bc0500f
    }
  }
  return nodes;
}

<<<<<<< HEAD
    std::string PeerServiceConfig::getMyIp() {
        if (auto config = openConfig(getConfigName())) {
            return (*config)[me][ip].get<std::string>();
        }
        return "";
    }

    namespace detail { namespace formatChecking {
        bool ensureFormat(json& config, json& basicConfig, const std::string& history) {

            if (config.type() != basicConfig.type()) {
                logger::warning("peer service with json")
                    << "Type mismatch: actual: " << config << "\nexpected: " << basicConfig;
                return false;
            } else {

                if (config.is_object()) {

                    for (auto it = basicConfig.begin(); it != basicConfig.end(); it++) {
                        if (config.find(it.key()) == config.end()) {
                            logger::warning("peer service with json")
                                << "Not found: \"" << it.key() << "\" in " << history;
                            return false;
                        }
                    }

                    std::vector<json::iterator> configIters;

                    bool res = true;

                    for (auto it = config.begin(); it != config.end(); it++) {
                        if (basicConfig.find(it.key()) == basicConfig.end()) {
                            logger::warning("peer service with json")
                                << "Unused keys: \"" << it.key() << "\" in " << history;
                            return false;
                        } else {
                            res = res && ensureFormat(
                                it.value(),
                                basicConfig.find(it.key()).value(),
                                history + " : \"" + it.key() + "\""
                            );
                        }
                    }

                    return res;
                }
                else if (config.is_string()) {

                    const auto& format = basicConfig.get<std::string>();
                    const auto& value  = config.get<std::string>();

                    if (format == "ip") {
                        // cannot use config file because nlohmann::json cannot parse string
                        // std::regex ipRegex(FormatRegExConfig::getInstance().getIPRegEx());
                        std::regex ipRegex("^(([1-9]?[0-9]|1[0-9]{2}|2[0-4][0-9]|25[0-5]).){3}([1-9]?[0-9]|1[0-9]{2}|2[0-4][0-9]|25[0-5])$");
                        if (not std::regex_match(value, ipRegex)) {
                            logger::warning("peer service with json")
                                << "IP " << value << " looks like not a valid ip.";
                            return false;
                        }
                        return true;
                    }
                    else if (format == "publicKey") {
                        // currently do nothing
                        return true;
                    }
                    else if (format == "privateKey") {
                        // currently do nothing
                        return true;
                    }
                    else if (format == "*") {
                        // DO NOTHING. Any string is accepted.
                        return true;
                    }
                    else {
                        logger::fatal("peer service with json")
                            << "Not implemented format (format JSON file error)\n"
                            << "Unknown format: \"" << format << "\"";
                        exit(EXIT_FAILURE);
                    }
                }
                else if (config.is_array()) {
                    auto formats = basicConfig.get<std::vector<json>>();
                    auto values  = config.get<std::vector<json>>();

                    if (formats.size() != 1) {
                        logger::fatal("peer service with json")
                            << "array size should be 1 (given " << std::to_string(formats.size())
                            << "). (format JSON file error)";
                        exit(EXIT_FAILURE);
                    }

                    auto& format = formats.front();

                    bool res = true;
                    for (auto& value: values) {
                        res = res && ensureFormat(value, format, history);
                    }
                    return res;
                }
                else {
                    logger::fatal("peer service with json")
                        << "Not implemented type (format JSON file error)";
                    exit(EXIT_FAILURE);
                }

                // NO ARRIVAL.
                assert(false);
            }
        }

    }}

    bool PeerServiceConfig::ensureConfigFormat(const std::string& jsonStr) {
        using detail::formatChecking::ensureFormat;

        auto try_parse = [](const std::string& str) -> optional<json> {
            try {
                return make_optional<json>(json::parse(str));
            } catch(...) {
                logger::warning("peer service with json") << "Bad json.";
                return nullopt;
            }
        };

        if (auto config = try_parse(jsonStr)) {
            const std::string formatJsonStr = "{\"me\":{\"ip\":\"ip\",\"name\":\"*\",\"publicKey\":\"publicKey\",\"privateKey\":\"privateKey\"},\"group\":[{\"ip\":\"ip\",\"name\":\"*\",\"publicKey\":\"publicKey\"}]}";
            if (auto basicConfig = try_parse(formatJsonStr)) {
                return ensureFormat(*config, *basicConfig, "(root)");
            }
        }
        return false;
    }

    std::vector<std::unique_ptr<peer::Node>> PeerServiceConfig::getPeerList() {
        std::vector<std::unique_ptr<peer::Node>> nodes;
        if (auto config = openConfig(getConfigName())) {
            for (const auto& peer : (*config)[group].get<std::vector<json>>()){
                nodes.push_back(std::make_unique<peer::Node>(
                    peer[ip].get<std::string>(),
                    peer[publicKey].get<std::string>(),
                    1
                ));
            }
        }
        return nodes;
    }

    std::string PeerServiceConfig::getConfigName() {
        return "config/sumeragi.json";
    }
};
=======
std::string PeerServiceConfig::getConfigName() {
  return "config/sumeragi.json";
}
>>>>>>> 9bc0500f
<|MERGE_RESOLUTION|>--- conflicted
+++ resolved
@@ -17,43 +17,13 @@
 #include <deque>
 #include <regex>
 #include "peer_service_with_json.hpp"
-#include "../../crypto/base64.hpp"
-#include "../../util/logger.hpp"
-#include "../../util/use_optional.hpp"
+#include <crypto/base64.hpp>
+#include <util/logger.hpp>
+#include <util/use_optional.hpp>
+#include <json.hpp>
 
-//#define DEBUG printf("%s(%d):", __func__, __LINE__);
-
-<<<<<<< HEAD
-namespace config {
-    
-    const auto publicKey = "publicKey";
-    const auto privateKey = "privateKey";
-    const auto ip = "ip";
-    const auto name = "name";
-    const auto group = "group";
-    const auto me = "me";
-
-    PeerServiceConfig::PeerServiceConfig() {}
-
-    PeerServiceConfig& PeerServiceConfig::getInstance() {
-        static PeerServiceConfig serviceConfig;
-        return serviceConfig;
-    }
-
-    std::string PeerServiceConfig::getMyPublicKey() {
-        if (auto config = openConfig(getConfigName())) {
-            return (*config)[me][publicKey].get<std::string>();
-        }
-        return "";
-    }
-
-    std::string PeerServiceConfig::getPrivateKey() {
-        if (auto config = openConfig(getConfigName())) {
-            return (*config)[me][privateKey].get<std::string>();
-        }
-        return "";
-=======
 using PeerServiceConfig = config::PeerServiceConfig;
+using nlohmann::json;
 
 PeerServiceConfig::PeerServiceConfig() {}
 
@@ -88,169 +58,141 @@
   if (auto config = openConfig(getConfigName())) {
     for (const auto& peer : (*config)["group"].get<std::vector<json>>()) {
       nodes.push_back(std::make_unique<peer::Node>(
-          peer["ip"].get<std::string>(), peer["publicKey"].get<std::string>(),
-          1));
->>>>>>> 9bc0500f
+        peer["ip"].get<std::string>(), peer["publicKey"].get<std::string>(),
+        1));
     }
   }
   return nodes;
 }
 
-<<<<<<< HEAD
-    std::string PeerServiceConfig::getMyIp() {
-        if (auto config = openConfig(getConfigName())) {
-            return (*config)[me][ip].get<std::string>();
-        }
-        return "";
-    }
-
-    namespace detail { namespace formatChecking {
-        bool ensureFormat(json& config, json& basicConfig, const std::string& history) {
-
-            if (config.type() != basicConfig.type()) {
-                logger::warning("peer service with json")
-                    << "Type mismatch: actual: " << config << "\nexpected: " << basicConfig;
-                return false;
-            } else {
-
-                if (config.is_object()) {
-
-                    for (auto it = basicConfig.begin(); it != basicConfig.end(); it++) {
-                        if (config.find(it.key()) == config.end()) {
-                            logger::warning("peer service with json")
-                                << "Not found: \"" << it.key() << "\" in " << history;
-                            return false;
-                        }
-                    }
-
-                    std::vector<json::iterator> configIters;
-
-                    bool res = true;
-
-                    for (auto it = config.begin(); it != config.end(); it++) {
-                        if (basicConfig.find(it.key()) == basicConfig.end()) {
-                            logger::warning("peer service with json")
-                                << "Unused keys: \"" << it.key() << "\" in " << history;
-                            return false;
-                        } else {
-                            res = res && ensureFormat(
-                                it.value(),
-                                basicConfig.find(it.key()).value(),
-                                history + " : \"" + it.key() + "\""
-                            );
-                        }
-                    }
-
-                    return res;
-                }
-                else if (config.is_string()) {
-
-                    const auto& format = basicConfig.get<std::string>();
-                    const auto& value  = config.get<std::string>();
-
-                    if (format == "ip") {
-                        // cannot use config file because nlohmann::json cannot parse string
-                        // std::regex ipRegex(FormatRegExConfig::getInstance().getIPRegEx());
-                        std::regex ipRegex("^(([1-9]?[0-9]|1[0-9]{2}|2[0-4][0-9]|25[0-5]).){3}([1-9]?[0-9]|1[0-9]{2}|2[0-4][0-9]|25[0-5])$");
-                        if (not std::regex_match(value, ipRegex)) {
-                            logger::warning("peer service with json")
-                                << "IP " << value << " looks like not a valid ip.";
-                            return false;
-                        }
-                        return true;
-                    }
-                    else if (format == "publicKey") {
-                        // currently do nothing
-                        return true;
-                    }
-                    else if (format == "privateKey") {
-                        // currently do nothing
-                        return true;
-                    }
-                    else if (format == "*") {
-                        // DO NOTHING. Any string is accepted.
-                        return true;
-                    }
-                    else {
-                        logger::fatal("peer service with json")
-                            << "Not implemented format (format JSON file error)\n"
-                            << "Unknown format: \"" << format << "\"";
-                        exit(EXIT_FAILURE);
-                    }
-                }
-                else if (config.is_array()) {
-                    auto formats = basicConfig.get<std::vector<json>>();
-                    auto values  = config.get<std::vector<json>>();
-
-                    if (formats.size() != 1) {
-                        logger::fatal("peer service with json")
-                            << "array size should be 1 (given " << std::to_string(formats.size())
-                            << "). (format JSON file error)";
-                        exit(EXIT_FAILURE);
-                    }
-
-                    auto& format = formats.front();
-
-                    bool res = true;
-                    for (auto& value: values) {
-                        res = res && ensureFormat(value, format, history);
-                    }
-                    return res;
-                }
-                else {
-                    logger::fatal("peer service with json")
-                        << "Not implemented type (format JSON file error)";
-                    exit(EXIT_FAILURE);
-                }
-
-                // NO ARRIVAL.
-                assert(false);
-            }
-        }
-
-    }}
-
-    bool PeerServiceConfig::ensureConfigFormat(const std::string& jsonStr) {
-        using detail::formatChecking::ensureFormat;
-
-        auto try_parse = [](const std::string& str) -> optional<json> {
-            try {
-                return make_optional<json>(json::parse(str));
-            } catch(...) {
-                logger::warning("peer service with json") << "Bad json.";
-                return nullopt;
-            }
-        };
-
-        if (auto config = try_parse(jsonStr)) {
-            const std::string formatJsonStr = "{\"me\":{\"ip\":\"ip\",\"name\":\"*\",\"publicKey\":\"publicKey\",\"privateKey\":\"privateKey\"},\"group\":[{\"ip\":\"ip\",\"name\":\"*\",\"publicKey\":\"publicKey\"}]}";
-            if (auto basicConfig = try_parse(formatJsonStr)) {
-                return ensureFormat(*config, *basicConfig, "(root)");
-            }
-        }
-        return false;
-    }
-
-    std::vector<std::unique_ptr<peer::Node>> PeerServiceConfig::getPeerList() {
-        std::vector<std::unique_ptr<peer::Node>> nodes;
-        if (auto config = openConfig(getConfigName())) {
-            for (const auto& peer : (*config)[group].get<std::vector<json>>()){
-                nodes.push_back(std::make_unique<peer::Node>(
-                    peer[ip].get<std::string>(),
-                    peer[publicKey].get<std::string>(),
-                    1
-                ));
-            }
-        }
-        return nodes;
-    }
-
-    std::string PeerServiceConfig::getConfigName() {
-        return "config/sumeragi.json";
-    }
-};
-=======
 std::string PeerServiceConfig::getConfigName() {
   return "config/sumeragi.json";
 }
->>>>>>> 9bc0500f
+
+namespace detail { namespace formatChecking {
+
+bool ensureFormat(json& config, json& basicConfig, const std::string& history) {
+
+  if (config.type() != basicConfig.type()) {
+    logger::warning("peer service with json")
+      << "Type mismatch: actual: " << config << "\nexpected: " << basicConfig;
+    return false;
+  } else {
+
+    if (config.is_object()) {
+
+      for (auto it = basicConfig.begin(); it != basicConfig.end(); it++) {
+        if (config.find(it.key()) == config.end()) {
+          logger::warning("peer service with json")
+            << "Not found: \"" << it.key() << "\" in " << history;
+          return false;
+        }
+      }
+
+      std::vector<json::iterator> configIters;
+
+      bool res = true;
+
+      for (auto it = config.begin(); it != config.end(); it++) {
+        if (basicConfig.find(it.key()) == basicConfig.end()) {
+          logger::warning("peer service with json")
+            << "Unused keys: \"" << it.key() << "\" in " << history;
+          return false;
+        } else {
+          res = res && ensureFormat(
+            it.value(),
+            basicConfig.find(it.key()).value(),
+            history + " : \"" + it.key() + "\""
+            );
+        }
+      }
+
+      return res;
+    }
+    else if (config.is_string()) {
+
+      const auto& format = basicConfig.get<std::string>();
+      const auto& value  = config.get<std::string>();
+
+      if (format == "ip") {
+        // cannot use config file because nlohmann::json cannot parse string
+        // std::regex ipRegex(FormatRegExConfig::getInstance().getIPRegEx());
+        std::regex ipRegex("^(([1-9]?[0-9]|1[0-9]{2}|2[0-4][0-9]|25[0-5]).){3}([1-9]?[0-9]|1[0-9]{2}|2[0-4][0-9]|25[0-5])$");
+        if (not std::regex_match(value, ipRegex)) {
+          logger::warning("peer service with json")
+            << "IP " << value << " looks like not a valid ip.";
+          return false;
+        }
+        return true;
+      }
+      else if (format == "publicKey") {
+        // currently do nothing
+        return true;
+      }
+      else if (format == "privateKey") {
+        // currently do nothing
+        return true;
+      }
+      else if (format == "*") {
+        // DO NOTHING. Any string is accepted.
+        return true;
+      }
+      else {
+        logger::fatal("peer service with json")
+          << "Not implemented format (format JSON file error)\n"
+          << "Unknown format: \"" << format << "\"";
+        exit(EXIT_FAILURE);
+      }
+    }
+    else if (config.is_array()) {
+      auto formats = basicConfig.get<std::vector<json>>();
+      auto values  = config.get<std::vector<json>>();
+
+      if (formats.size() != 1) {
+        logger::fatal("peer service with json")
+          << "array size should be 1 (given " << std::to_string(formats.size())
+          << "). (format JSON file error)";
+        exit(EXIT_FAILURE);
+      }
+
+      auto& format = formats.front();
+
+      bool res = true;
+      for (auto& value: values) {
+        res = res && ensureFormat(value, format, history);
+      }
+      return res;
+    }
+    else {
+      logger::fatal("peer service with json")
+        << "Not implemented type (format JSON file error)";
+      exit(EXIT_FAILURE);
+    }
+
+    // NO ARRIVAL.
+    assert(false);
+  }
+}
+
+}}
+
+bool PeerServiceConfig::ensureConfigFormat(const std::string& jsonStr) {
+  using detail::formatChecking::ensureFormat;
+
+  auto try_parse = [](const std::string& str) -> optional<json> {
+    try {
+      return make_optional<json>(json::parse(str));
+    } catch(...) {
+      logger::warning("peer service with json") << "Bad json.";
+      return nullopt;
+    }
+  };
+
+  if (auto config = try_parse(jsonStr)) {
+    const std::string formatJsonStr = "{\"me\":{\"ip\":\"ip\",\"name\":\"*\",\"publicKey\":\"publicKey\",\"privateKey\":\"privateKey\"},\"group\":[{\"ip\":\"ip\",\"name\":\"*\",\"publicKey\":\"publicKey\"}]}";
+    if (auto basicConfig = try_parse(formatJsonStr)) {
+      return ensureFormat(*config, *basicConfig, "(root)");
+    }
+  }
+  return false;
+}