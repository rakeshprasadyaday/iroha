/*
Copyright Soramitsu Co., Ltd. 2016 All Rights Reserved.

Licensed under the Apache License, Version 2.0 (the "License");
you may not use this file except in compliance with the License.
You may obtain a copy of the License at

     http://www.apache.org/licenses/LICENSE-2.0

Unless required by applicable law or agreed to in writing, software
distributed under the License is distributed on an "AS IS" BASIS,
WITHOUT WARRANTIES OR CONDITIONS OF ANY KIND, either express or implied.
See the License for the specific language governing permissions and
limitations under the License.
*/

#include <json.hpp>

#include <server/http_server.hpp>
#include <vendor/Cappuccino/cappuccino.hpp>
#include <util/logger.hpp>
#include <service/peer_service.hpp>
#include <infra/protobuf/convertor.hpp>
#include <infra/config/peer_service_with_json.hpp>

#include <consensus/connection/connection.hpp>

#include <repository/consensus/transaction_repository.hpp>


namespace http {

    const auto assetName = "iroha";

    using nlohmann::json;
    using Request = Cappuccino::Request;
    using Response = Cappuccino::Response;


    using namespace transaction;
    using namespace command;
    using namespace event;
    using namespace object;

    json responseError(std::string message){
        return json({
          {"message", std::move(message)},
          {"status", 400}
        });
    }

    std::vector<std::string> split(const std::string& str, const std::string& delim) noexcept{
        std::vector<std::string> result;
        std::string::size_type pos = 0;
        while(pos != std::string::npos) {
            auto p = str.find(delim, pos);
            if(p == std::string::npos){
                result.push_back(str.substr(pos));
                break;
            }else{
                result.push_back(str.substr(pos, p - pos));
            }
            pos = p + delim.size();
        }
        return result;
    }

    void server() {
        logger::info("server") << "initialize server!";
        Cappuccino::Cappuccino( 0, nullptr);

        Cappuccino::route<Cappuccino::Method::POST>( "/account/register",[](std::shared_ptr<Request> request) -> Response{
            auto res = Response(request);
            auto data = request->json();
            std::string uuid;

            if(!data.empty()){
                try{

                    auto publicKey = data["publicKey"].get<std::string>();
                    auto alias     = data["alias"].get<std::string>();
                    auto timestamp = data["timestamp"].get<int>();

                    uuid = hash::sha3_256_hex(publicKey);
                    if(repository::account::findByUuid(uuid).publicKey.empty()) {

                        auto event = ConsensusEvent<Transaction<Add<object::Account>>>(
                            publicKey.c_str(),
                            publicKey.c_str(),
                            alias.c_str()
                        );

                        event.addTxSignature(
                            config::PeerServiceConfig::getInstance().getMyPublicKey(),
                            signature::sign(event.getHash(),
                                            config::PeerServiceConfig::getInstance().getMyPublicKey(),
                                            config::PeerServiceConfig::getInstance().getMyPrivateKey()).c_str()
                        );

                        connection::send(config::PeerServiceConfig::getInstance().getMyIp(), convertor::encode(event));

                    }else{
                        res.json(responseError("duplicate user"));
                        return res;
                    }
                }catch(...) {
                    res.json(responseError("Invalied json type or value"));
                    return res;
                }
            }else{
                res.json(responseError("Invalied json"));
                return res;
            }
            res.json(json({
              {"status",  200},
              {"message", "successful"},
              {"uuid",   uuid}
            }));
            return res;
        });



        Cappuccino::route<Cappuccino::Method::GET>( "/account",[](std::shared_ptr<Request> request) -> Response{
            std::string uuid = request->params("uuid");
            auto res = Response(request);

            logger::debug("Cappuccino") << "param's uuid is " << uuid;
            object::Account account = repository::account::findByUuid(uuid);
            if(account.publicKey != "") {
                json assets = json::array();
                for (auto &&as: account.assets) {
                    json asset = json::object();
                    asset["value"] = std::get<1>(as);
                    asset["name"] = std::get<0>(as);
                    assets.push_back(asset);
                }

                res.json(json({
                  {"status", 200},
                  {"alias",  account.name},
                  {"assets", assets}
                }));
                return res;
            }else{
                res.json(responseError("User not found!"));
                return res;
            }
        });

        Cappuccino::route<Cappuccino::Method::POST>( "/asset/operation",[](std::shared_ptr<Request> request) -> Response{
            auto res = Response(request);
            auto data = request->json();
            if(!data.empty()){
                try{
<<<<<<< HEAD
=======
                    const auto assetUuid = data["asset-uuid"].get<std::string>();
                    const auto timestamp = data["timestamp"].get<int>();
                    const auto signature = data["signature"].get<std::string>();
                    const auto command   = data["params"]["command"].get<std::string>();
                    const auto value     = data["params"]["value"].get<std::string>();
                    const auto sender    = data["params"]["sender"].get<std::string>();
                    const auto receiver  = data["params"]["receiver"].get<std::string>();

                    auto event = ConsensusEvent<Transaction<Transfer<Asset>>>(
                        sender.c_str(),
                        sender.c_str(),
                        receiver.c_str(),
                        assetName,
                        std::atoi(value.c_str())
                    );

                    event.addTxSignature(
                        config::PeerServiceConfig::getInstance().getMyPublicKey(),
                        signature::sign(event.getHash(),
                                        config::PeerServiceConfig::getInstance().getMyPublicKey(),
                                        config::PeerServiceConfig::getInstance().getMyPrivateKey()).c_str()
                    );

                    connection::send(config::PeerServiceConfig::getInstance().getMyIp(), convertor::encode(event));
>>>>>>> 49cba164

                    auto assetUuid = data["asset-uuid"].get<std::string>();
                    auto timestamp = data["timestamp"].get<int>();
                    auto signature = data["signature"].get<std::string>();
                    auto command   = data["params"]["command"].get<std::string>();
                    auto sender    = data["params"]["sender"].get<std::string>();

                    if(command == "transfer") {
                        auto value     = data["params"]["value"].get<std::string>();
                        auto receiver  = data["params"]["receiver"].get<std::string>();
                        /* WIP comment out for curl test

                        if(signature::verify(
                            signature,
                            "timestamp:"+std::to_string(timestamp) +\
                            ",params.value:" + value +\
                            ",params.sender:" + sender + \
                            ",params.receiver:" + receiver + \
                            ",params.command:" + command + \
                            ",asset-uuid:" + assetUuid,
                            sender)
                        ) {

                        */
                            auto event = ConsensusEvent < Transaction < Transfer < object::Asset >> > (
                                sender.c_str(),
                                sender.c_str(),
                                receiver.c_str(),
                                assetName,
                                std::atoi(value.c_str())
                            );

                            event.addTxSignature(
                                peer::getMyPublicKey(),
                                signature::sign(event.getHash(), peer::getMyPublicKey(),
                                peer::getPrivateKey()).c_str()
                            );
                            connection::send(peer::getMyIp(), convertor::encode(event));
                        /*
                        }else{
                            res.json(responseError("Validation failed!"));
                            return res;
                        }
                        */
                    }else if(command == "add"){
                        auto value     = data["params"]["value"].get<std::string>();

                        /* WIP comment out for curl test
                        if(signature::verify(
                            signature,
                            "timestamp:"+std::to_string(timestamp) +\
                            ",params.value:" + value +\
                            ",params.sender:" + sender + \
                            ",params.command:" + command + \
                            ",asset-uuid:" + assetUuid,
                            sender)) {
                        */
                            auto event = ConsensusEvent < Transaction < Add < object::Asset >> > (
                                sender.c_str(),
                                sender.c_str(),
                                assetName,
                                std::atoi(value.c_str()),
                                1
                            );
                            event.addTxSignature(
                                peer::getMyPublicKey(),
                                signature::sign(event.getHash(), peer::getMyPublicKey(),
                                peer::getPrivateKey()).c_str()
                            );
                            connection::send(peer::getMyIp(), convertor::encode(event));
                        // }
                    }
                }catch(...) {
                    res.json(responseError("Invalied json type or value!"));
                    return res;
                }
            }else{
                res.json(responseError("Invalied json"));
                return res;
            }

            res.json(json({
              {"status",  200},
              {"message", "Ok"}
            }));
            return res;
        });

        Cappuccino::route<Cappuccino::Method::GET>( "/history/transaction",[](std::shared_ptr<Request> request) -> Response{
            std::string uuid = request->params("uuid");
            auto res = Response(request);
            auto tx_json = json::array();

            for(Event::Transaction protoTx: repository::transaction::findAll()){
                json transaction_json = json::object();
                transaction_json["params"] = json::object();

                auto data = split(protoTx.type(),",");
                // if you want to see all transaction, you should erase this comment out.                     *
                if(protoTx.type() == "Add"){
                    if(hash::sha3_256_hex(protoTx.senderpubkey()) == uuid) {
                        transaction_json["params"]["command"] = "Add";
                        transaction_json["params"]["sender"] = protoTx.senderpubkey();
                        transaction_json["params"]["timestamp"] = protoTx.timestamp();
                        if (protoTx.has_asset()) {
                            transaction_json["params"]["object"] = "Asset";
//                            transaction_json["params"]["value"] = protoTx.asset().value();
                            transaction_json["params"]["name"] = protoTx.asset().name();
                        } else if (protoTx.has_account()) {
                            transaction_json["params"]["object"] = "Account";
                            transaction_json["params"]["name"] = protoTx.account().name();
                        }
                        tx_json.push_back(transaction_json);
                    }
                }else if(protoTx.type() == "Transfer"){
                    logger::info("Cappuccino") << "receiver:" << protoTx.receivepubkey();

                    transaction_json["params"]["command"] = "Transfer";
                    transaction_json["params"]["sender"] = protoTx.senderpubkey();
                    transaction_json["params"]["receiver"] = protoTx.receivepubkey();
                    transaction_json["params"]["timestamp"] = protoTx.timestamp();

                    if (hash::sha3_256_hex(protoTx.receivepubkey()) == uuid ||
                        hash::sha3_256_hex(protoTx.senderpubkey()) == uuid) {
                        if (protoTx.has_asset()) {
                            auto event_tx = convertor::detail::decodeTransaction2ConsensusEvent<Transfer < Asset>>(protoTx);

//                            logger::info("Cappuccino") << "Valiue:" << protoTx.asset().value();

                            transaction_json["params"]["command"] = "Transfer";
                            transaction_json["params"]["object"] = "Asset";
                            transaction_json["params"]["name"] = protoTx.asset().name();
//                            transaction_json["params"]["value"] = protoTx.asset().value();
                        }
                        tx_json.push_back(transaction_json);
                    }
                }
            }

            res.json(json({
              {"status",  200},
              {"history", tx_json}
            }));
            return res;
        });

        logger::info("server") << "start server!";
        // runnning
        Cappuccino::run();

    }
};  // namespace http<|MERGE_RESOLUTION|>--- conflicted
+++ resolved
@@ -18,19 +18,19 @@
 
 #include <server/http_server.hpp>
 #include <vendor/Cappuccino/cappuccino.hpp>
-#include <util/logger.hpp>
 #include <service/peer_service.hpp>
 #include <infra/protobuf/convertor.hpp>
 #include <infra/config/peer_service_with_json.hpp>
-
 #include <consensus/connection/connection.hpp>
-
 #include <repository/consensus/transaction_repository.hpp>
+#include <repository/domain/account_repository.hpp>
+#include <repository/domain/asset_repository.hpp>
+#include <util/logger.hpp>
 
 
 namespace http {
 
-    const auto assetName = "iroha";
+    const auto assetName = "PointDemo";
 
     using nlohmann::json;
     using Request = Cappuccino::Request;
@@ -44,10 +44,17 @@
 
     json responseError(std::string message){
         return json({
-          {"message", std::move(message)},
-          {"status", 400}
-        });
+                            {"message", std::move(message)},
+                            {"status", 400}
+                    });
     }
+
+    enum class RequestType{
+        Int,
+        Str,
+        Bool,
+        Float
+    };
 
     std::vector<std::string> split(const std::string& str, const std::string& delim) noexcept{
         std::vector<std::string> result;
@@ -69,7 +76,7 @@
         logger::info("server") << "initialize server!";
         Cappuccino::Cappuccino( 0, nullptr);
 
-        Cappuccino::route<Cappuccino::Method::POST>( "/account/register",[](std::shared_ptr<Request> request) -> Response{
+        Cappuccino::route<Cappuccino::Method::POST>("/account/register", [](std::shared_ptr<Request> request) -> Response {
             auto res = Response(request);
             auto data = request->json();
             std::string uuid;
@@ -77,14 +84,14 @@
             if(!data.empty()){
                 try{
 
-                    auto publicKey = data["publicKey"].get<std::string>();
-                    auto alias     = data["alias"].get<std::string>();
-                    auto timestamp = data["timestamp"].get<int>();
+                    const auto publicKey = data["publicKey"].get<std::string>();
+                    const auto alias     = data["alias"].get<std::string>();
+                    const auto timestamp = data["timestamp"].get<int>();
 
                     uuid = hash::sha3_256_hex(publicKey);
                     if(repository::account::findByUuid(uuid).publicKey.empty()) {
 
-                        auto event = ConsensusEvent<Transaction<Add<object::Account>>>(
+                        auto event = ConsensusEvent < Transaction < Add < object::Account >> > (
                             publicKey.c_str(),
                             publicKey.c_str(),
                             alias.c_str()
@@ -100,15 +107,24 @@
                         connection::send(config::PeerServiceConfig::getInstance().getMyIp(), convertor::encode(event));
 
                     }else{
-                        res.json(responseError("duplicate user"));
+                        res.json(json({
+                          {"status",  400},
+                          {"message", "duplicate user"}
+                        }));
                         return res;
                     }
                 }catch(...) {
-                    res.json(responseError("Invalied json type or value"));
+                    res.json(json({
+                      {"status",  400},
+                      {"message", "Invalied json type or value"}
+                    }));
                     return res;
                 }
             }else{
-                res.json(responseError("Invalied json"));
+                res.json(json({
+                  {"status",  400},
+                  {"message", "Invalied json"}
+                }));
                 return res;
             }
             res.json(json({
@@ -116,10 +132,9 @@
               {"message", "successful"},
               {"uuid",   uuid}
             }));
-            return res;
-        });
-
-
+
+            return res;
+        });
 
         Cappuccino::route<Cappuccino::Method::GET>( "/account",[](std::shared_ptr<Request> request) -> Response{
             std::string uuid = request->params("uuid");
@@ -127,25 +142,25 @@
 
             logger::debug("Cappuccino") << "param's uuid is " << uuid;
             object::Account account = repository::account::findByUuid(uuid);
-            if(account.publicKey != "") {
-                json assets = json::array();
-                for (auto &&as: account.assets) {
-                    json asset = json::object();
-                    asset["value"] = std::get<1>(as);
-                    asset["name"] = std::get<0>(as);
-                    assets.push_back(asset);
-                }
-
-                res.json(json({
-                  {"status", 200},
-                  {"alias",  account.name},
+
+            logger::debug("Cappuccino") << "name: "         << account.name;
+            logger::debug("Cappuccino") << "publicKey: "    << account.publicKey;
+
+            json assets = json::array();
+            for(auto&& as: account.assets){
+                json asset = json::object();
+                asset["value"] = std::get<1>(as);
+                asset["name"] = std::get<0>(as);
+                assets.push_back(asset);
+            }
+
+            res.json(json({
+                  {"status",  200},
+                  {"alias", account.name},
                   {"assets", assets}
-                }));
-                return res;
-            }else{
-                res.json(responseError("User not found!"));
-                return res;
-            }
+            }));
+
+            return res;
         });
 
         Cappuccino::route<Cappuccino::Method::POST>( "/asset/operation",[](std::shared_ptr<Request> request) -> Response{
@@ -153,8 +168,6 @@
             auto data = request->json();
             if(!data.empty()){
                 try{
-<<<<<<< HEAD
-=======
                     const auto assetUuid = data["asset-uuid"].get<std::string>();
                     const auto timestamp = data["timestamp"].get<int>();
                     const auto signature = data["signature"].get<std::string>();
@@ -179,85 +192,19 @@
                     );
 
                     connection::send(config::PeerServiceConfig::getInstance().getMyIp(), convertor::encode(event));
->>>>>>> 49cba164
-
-                    auto assetUuid = data["asset-uuid"].get<std::string>();
-                    auto timestamp = data["timestamp"].get<int>();
-                    auto signature = data["signature"].get<std::string>();
-                    auto command   = data["params"]["command"].get<std::string>();
-                    auto sender    = data["params"]["sender"].get<std::string>();
-
-                    if(command == "transfer") {
-                        auto value     = data["params"]["value"].get<std::string>();
-                        auto receiver  = data["params"]["receiver"].get<std::string>();
-                        /* WIP comment out for curl test
-
-                        if(signature::verify(
-                            signature,
-                            "timestamp:"+std::to_string(timestamp) +\
-                            ",params.value:" + value +\
-                            ",params.sender:" + sender + \
-                            ",params.receiver:" + receiver + \
-                            ",params.command:" + command + \
-                            ",asset-uuid:" + assetUuid,
-                            sender)
-                        ) {
-
-                        */
-                            auto event = ConsensusEvent < Transaction < Transfer < object::Asset >> > (
-                                sender.c_str(),
-                                sender.c_str(),
-                                receiver.c_str(),
-                                assetName,
-                                std::atoi(value.c_str())
-                            );
-
-                            event.addTxSignature(
-                                peer::getMyPublicKey(),
-                                signature::sign(event.getHash(), peer::getMyPublicKey(),
-                                peer::getPrivateKey()).c_str()
-                            );
-                            connection::send(peer::getMyIp(), convertor::encode(event));
-                        /*
-                        }else{
-                            res.json(responseError("Validation failed!"));
-                            return res;
-                        }
-                        */
-                    }else if(command == "add"){
-                        auto value     = data["params"]["value"].get<std::string>();
-
-                        /* WIP comment out for curl test
-                        if(signature::verify(
-                            signature,
-                            "timestamp:"+std::to_string(timestamp) +\
-                            ",params.value:" + value +\
-                            ",params.sender:" + sender + \
-                            ",params.command:" + command + \
-                            ",asset-uuid:" + assetUuid,
-                            sender)) {
-                        */
-                            auto event = ConsensusEvent < Transaction < Add < object::Asset >> > (
-                                sender.c_str(),
-                                sender.c_str(),
-                                assetName,
-                                std::atoi(value.c_str()),
-                                1
-                            );
-                            event.addTxSignature(
-                                peer::getMyPublicKey(),
-                                signature::sign(event.getHash(), peer::getMyPublicKey(),
-                                peer::getPrivateKey()).c_str()
-                            );
-                            connection::send(peer::getMyIp(), convertor::encode(event));
-                        // }
-                    }
+
                 }catch(...) {
-                    res.json(responseError("Invalied json type or value!"));
+                    res.json(json({
+                      {"status",  400},
+                      {"message", "Invalied json type or value"}
+                    }));
                     return res;
                 }
             }else{
-                res.json(responseError("Invalied json"));
+                res.json(json({
+                  {"status",  400},
+                  {"message", "Invalied json"}
+                }));
                 return res;
             }
 
@@ -271,52 +218,47 @@
         Cappuccino::route<Cappuccino::Method::GET>( "/history/transaction",[](std::shared_ptr<Request> request) -> Response{
             std::string uuid = request->params("uuid");
             auto res = Response(request);
+
             auto tx_json = json::array();
-
             for(Event::Transaction protoTx: repository::transaction::findAll()){
                 json transaction_json = json::object();
-                transaction_json["params"] = json::object();
 
                 auto data = split(protoTx.type(),",");
-                // if you want to see all transaction, you should erase this comment out.                     *
+
                 if(protoTx.type() == "Add"){
-                    if(hash::sha3_256_hex(protoTx.senderpubkey()) == uuid) {
+                    if(protoTx.has_asset()) {
+                        auto event_tx =  convertor::detail::decodeTransaction2ConsensusEvent<Add<Asset>>(protoTx);
+                        transaction_json["params"] = json::object();
                         transaction_json["params"]["command"] = "Add";
-                        transaction_json["params"]["sender"] = protoTx.senderpubkey();
-                        transaction_json["params"]["timestamp"] = protoTx.timestamp();
-                        if (protoTx.has_asset()) {
-                            transaction_json["params"]["object"] = "Asset";
-//                            transaction_json["params"]["value"] = protoTx.asset().value();
-                            transaction_json["params"]["name"] = protoTx.asset().name();
-                        } else if (protoTx.has_account()) {
-                            transaction_json["params"]["object"] = "Account";
-                            transaction_json["params"]["name"] = protoTx.account().name();
-                        }
-                        tx_json.push_back(transaction_json);
+                        transaction_json["params"]["object"] = "Asset";
+
+                        transaction_json["params"]["sender"]  = event_tx.senderPubkey;
+                        transaction_json["params"]["value"]   = event_tx.value;
+                        transaction_json["params"]["timestamp"] = event_tx.timestamp;
+                    }else if(protoTx.has_account()){
+                        auto event_tx = convertor::detail::decodeTransaction2ConsensusEvent<Add<Account>>(protoTx);
+                        transaction_json["params"] = json::object();
+                        transaction_json["params"]["command"] = "Add";
+                        transaction_json["params"]["object"] = "Account";
+
+                        transaction_json["params"]["sender"]  = event_tx.senderPubkey;
+                        transaction_json["params"]["value"]   = event_tx.name;
+                        transaction_json["params"]["timestamp"] = event_tx.timestamp;
                     }
                 }else if(protoTx.type() == "Transfer"){
-                    logger::info("Cappuccino") << "receiver:" << protoTx.receivepubkey();
-
-                    transaction_json["params"]["command"] = "Transfer";
-                    transaction_json["params"]["sender"] = protoTx.senderpubkey();
-                    transaction_json["params"]["receiver"] = protoTx.receivepubkey();
-                    transaction_json["params"]["timestamp"] = protoTx.timestamp();
-
-                    if (hash::sha3_256_hex(protoTx.receivepubkey()) == uuid ||
-                        hash::sha3_256_hex(protoTx.senderpubkey()) == uuid) {
-                        if (protoTx.has_asset()) {
-                            auto event_tx = convertor::detail::decodeTransaction2ConsensusEvent<Transfer < Asset>>(protoTx);
-
-//                            logger::info("Cappuccino") << "Valiue:" << protoTx.asset().value();
-
-                            transaction_json["params"]["command"] = "Transfer";
-                            transaction_json["params"]["object"] = "Asset";
-                            transaction_json["params"]["name"] = protoTx.asset().name();
-//                            transaction_json["params"]["value"] = protoTx.asset().value();
-                        }
-                        tx_json.push_back(transaction_json);
+                    if(protoTx.has_domain()) {
+                        auto event_tx = convertor::detail::decodeTransaction2ConsensusEvent<Transfer<Asset>>(protoTx);
+                        transaction_json["params"] = json::object();
+                        transaction_json["params"]["command"]   = "Add";
+                        transaction_json["params"]["object"]    = "Asset";
+                        transaction_json["params"]["receiver"]  = event_tx.receiverPublicKey;
+
+                        transaction_json["params"]["sender"]  = event_tx.senderPubkey;
+                        transaction_json["params"]["value"]   = event_tx.value;
+                        transaction_json["params"]["timestamp"] = event_tx.timestamp;
                     }
                 }
+                tx_json.push_back(transaction_json);
             }
 
             res.json(json({
