--- conflicted
+++ resolved
@@ -153,34 +153,7 @@
             auto data = request->json();
             if(!data.empty()){
                 try{
-<<<<<<< HEAD
-                    const auto assetUuid = data["asset-uuid"].get<std::string>();
-                    const auto timestamp = data["timestamp"].get<int>();
-                    const auto signature = data["signature"].get<std::string>();
-                    const auto command   = data["params"]["command"].get<std::string>();
-                    const auto value     = data["params"]["value"].get<std::string>();
-                    const auto sender    = data["params"]["sender"].get<std::string>();
-                    const auto receiver  = data["params"]["receiver"].get<std::string>();
-
-                    auto event = ConsensusEvent<Transaction<Transfer<Asset>>>(
-                        sender.c_str(),
-                        sender.c_str(),
-                        receiver.c_str(),
-                        assetName,
-                        std::atoi(value.c_str())
-                    );
-
-                    event.addTxSignature(
-                        config::PeerServiceConfig::getInstance().getMyPublicKey(),
-                        signature::sign(event.getHash(),
-                                        config::PeerServiceConfig::getInstance().getMyPublicKey(),
-                                        config::PeerServiceConfig::getInstance().getPrivateKey()).c_str()
-                    );
-
-                    connection::send(config::PeerServiceConfig::getInstance().getMyIp(), convertor::encode(event));
-=======
->>>>>>> 9706a14c
-
+                  
                     auto assetUuid = data["asset-uuid"].get<std::string>();
                     auto timestamp = data["timestamp"].get<int>();
                     auto signature = data["signature"].get<std::string>();
