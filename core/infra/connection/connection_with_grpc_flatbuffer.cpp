/*
Copyright Soramitsu Co., Ltd. 2016 All Rights Reserved.

Licensed under the Apache License, Version 2.0 (the "License");
you may not use this file except in compliance with the License.
You may obtain a copy of the License at

         http://www.apache.org/licenses/LICENSE-2.0

Unless required by applicable law or agreed to in writing, software
distributed under the License is distributed on an "AS IS" BASIS,
WITHOUT WARRANTIES OR CONDITIONS OF ANY KIND, either express or implied.
See the License for the specific language governing permissions and
limitations under the License.
*/


#include <service/flatbuffer_service.h>
#include <connection/connection.hpp>
#include <crypto/signature.hpp>
#include <infra/config/iroha_config_with_json.hpp>
#include <infra/config/peer_service_with_json.hpp>
<<<<<<< HEAD
#include <service/peer_service.hpp>
#include <utils/expected.hpp>
=======

#include <membership_service/peer_service.hpp>
#include <utils/exception.hpp>
>>>>>>> 53974bb2
#include <utils/logger.hpp>

#include <flatbuffers/flatbuffers.h>
#include <grpc++/grpc++.h>

#include <algorithm>
#include <memory>
#include <string>
#include <vector>

namespace connection {
/**
 * Using
 */
using Sumeragi = ::iroha::Sumeragi;
using ConsensusEvent = ::iroha::ConsensusEvent;
using Response = ::iroha::Response;
using Transaction = ::iroha::Transaction;
using Signature = ::iroha::Signature;

using grpc::Channel;
using grpc::Server;
using grpc::ServerBuilder;
using grpc::ServerContext;
using grpc::ClientContext;
using grpc::Status;

/**
 * Enum
 */
enum ResponseType {
  RESPONSE_OK,
  RESPONSE_INVALID_SIG,  // wrong signature
  RESPONSE_ERRCONN,      // connection error
};

/**
 * Store callback function
 */
template <class CallBackFunc>
class Receiver {
 public:
  VoidHandler set(CallBackFunc&& rhs) {
    if (receiver_) {
      return makeUnexpected(exception::DuplicateSetArgumentException(
          "Receiver<" + std::string(typeid(CallBackFunc).name()) + ">",
          __FILE__));
    }

    receiver_ = std::make_shared<CallBackFunc>(rhs);
    return {};
  }

  // ToDo rewrite operator() overload.
  void invoke(const std::string& from, flatbuffers::unique_ptr_t&& arg) {
    (*receiver_)(from, std::move(arg));
  }

 private:
  std::shared_ptr<CallBackFunc> receiver_;
};

/************************************************************************************
 * Verify
 ************************************************************************************/
namespace iroha {
namespace SumeragiImpl {
namespace Verify {

Receiver<Verify::CallBackFunc> receiver;

/**
 * Receive callback
 */
void receive(Verify::CallBackFunc&& callback) {
  receiver.set(std::move(callback));
}

<<<<<<< HEAD
namespace detail {
=======
bool send(const std::string& ip, const ::iroha::ConsensusEvent& event) {
  // ToDo: Extract transaction from consensus event.
  logger::info("Connection with grpc") << "Send!";
  if (::peer::service::isExistIP(ip)) {
    logger::info("Connection with grpc") << "isExistIP " << ip;

    auto channel =
        grpc::CreateChannel(ip + ":50051", grpc::InsecureChannelCredentials());
    auto stub = ::iroha::Sumeragi::NewStub(channel);
>>>>>>> 53974bb2

VoidHandler shareConsensusEventWithOthers(
    const std::string& ip, const ::iroha::ConsensusEvent& event) {
  auto channel =
      grpc::CreateChannel(ip + ":50051", grpc::InsecureChannelCredentials());
  auto stub = ::iroha::Sumeragi::NewStub(channel);

  grpc::ClientContext context;

  flatbuffers::FlatBufferBuilder fbb;

  auto eventOffset = flatbuffer_service::copyConsensusEvent(fbb, event);
  if (!eventOffset) {
    return makeUnexpected(eventOffset.excptr());
  }

  fbb.Finish(*eventOffset);

  auto eventRef = flatbuffers::BufferRef<::iroha::ConsensusEvent>(
      fbb.GetBufferPointer(), fbb.GetSize());

  flatbuffers::BufferRef<::iroha::Response> responseRef;

  auto status = stub->Verify(&context, eventRef, &responseRef);

  if (status.ok()) {
    auto msg = responseRef.GetRoot()->message();
    logger::info("Connection with grpc") << "RPC response: " << msg->str();
  } else {
    logger::info("Connection with grpc") << "RPC failed";
  }

  return {};
}

}  // namespace detail

Expected<bool> send(const std::string& ip, const ::iroha::ConsensusEvent& event) {
  logger::info("Connection with grpc") << "Send!";

  if (config::PeerServiceConfig::getInstance().isExistIP(ip)) {
    logger::info("Connection with grpc") << "IP exists: " << ip;
    auto handler = detail::shareConsensusEventWithOthers(ip, event);
    if (!handler) {
      return makeUnexpected(handler.excptr());
    }
    return true;
  }
  logger::info("Connection with grpc") << "IP doesn't exist: " << ip;
  return false;
}

Expected<bool> sendAll(const ::iroha::ConsensusEvent& event) {
  auto receiver_ips = config::PeerServiceConfig::getInstance().getGroup();
  for (const auto& p : receiver_ips) {
    if (p["ip"].get<std::string>() !=
<<<<<<< HEAD
        config::PeerServiceConfig::getInstance().getMyIpWithDefault(
            "AA")) {  // TODO: Temporary default value
=======
        config::PeerServiceConfig::getInstance().getMyIp()) {
>>>>>>> 53974bb2
      logger::info("connection") << "Send to " << p["ip"].get<std::string>();
      auto handler = send(p["ip"].get<std::string>(), event);
      if (!handler) {
        return makeUnexpected(handler.excptr());
      }
    }
  }
  return true;
}
}  // namespace Verify
}  // namespace SumeragiImpl
}  // namespace iroha


/************************************************************************************
 * Torii
 ************************************************************************************/
namespace iroha {
namespace SumeragiImpl {
namespace Torii {

Receiver<Torii::CallBackFunc> receiver;

void receive(Torii::CallBackFunc&& callback) {
  receiver.set(std::move(callback));
}
}  // namespace Torii
}  // namespace SumeragiImpl
}  // namespace iroha

/************************************************************************************
 * Connection Client
 ************************************************************************************/
class SumeragiConnectionClient {
 public:
  explicit SumeragiConnectionClient(std::shared_ptr<Channel> channel)
      : stub_(Sumeragi::NewStub(channel)) {}

  const ::iroha::Response* Verify(
      const ::iroha::ConsensusEvent& consensusEvent) const {
    grpc::ClientContext context;
    flatbuffers::BufferRef<Response> responseRef;
    logger::info("connection") << "Operation";
    logger::info("connection")
        << "size: " << consensusEvent.peerSignatures()->size();
    logger::info("connection")
        << "CommandType: "
        << consensusEvent.transactions()->Get(0)->command_type();

    // For now, ConsensusEvent has one transaction.
    const auto& transaction = *consensusEvent.transactions()->Get(0);

    auto newConsensusEvent = flatbuffer_service::toConsensusEvent(transaction);

    flatbuffers::FlatBufferBuilder fbb;
    // TODO

    auto requestConsensusEventRef =
        flatbuffers::BufferRef<::iroha::ConsensusEvent>(fbb.GetBufferPointer(),
                                                        fbb.GetSize());

    Status status =
        stub_->Verify(&context, requestConsensusEventRef, &responseRef);

    if (status.ok()) {
      logger::info("connection")
          << "response: " << responseRef.GetRoot()->message();
      return responseRef.GetRoot();
    } else {
      logger::error("connection")
          << status.error_code() << ": " << status.error_message();
      return responseRef.GetRoot();
      // std::cout << status.error_code() << ": " << status.error_message();
      // return {"RPC failed", RESPONSE_ERRCONN};
    }
  }

  const ::iroha::Response* Torii(
      const ::iroha::Transaction& transaction) const {
    // Copy transaction to FlatBufferBuilder memory, then create
    // BufferRef<Transaction>
    // and share it to another sumeragi by using stub interface Torii.

    ::grpc::ClientContext clientContext;
    flatbuffers::FlatBufferBuilder fbbTransaction;

    std::vector<uint8_t> hashBlob(transaction.hash()->begin(),
                                  transaction.hash()->end());

    std::vector<flatbuffers::Offset<::iroha::Signature>> signatures;
    for (auto&& txSig : *transaction.signatures()) {
      std::vector<uint8_t> data(*txSig->signature()->begin(),
                                *txSig->signature()->end());
      signatures.emplace_back(::iroha::CreateSignatureDirect(
          fbbTransaction, txSig->publicKey()->c_str(), &data));
    }

    // FIXED: Creation of command offset. reinterpret_cast<> ->
    // flatbuffer_service::Create...()
    auto commandOffset = [&] {
      std::size_t length = 0;
      auto commandBuf = extractCommandBuffer(transaction, length);
      flatbuffers::Verifier verifier(commandBuf.get(), length);
      ::iroha::VerifyCommand(verifier, commandBuf.get(),
                             transaction.command_type());
      return flatbuffer_service::CreateCommandDirect(
          fbbTransaction, commandBuf.get(), transaction.command_type());
    }();

    std::vector<uint8_t> attachmentData(
        *transaction.attachment()->data()->begin(),
        *transaction.attachment()->data()->end());

    auto transactionOffset = ::iroha::CreateTransactionDirect(
        fbbTransaction, transaction.creatorPubKey()->c_str(),
        transaction.command_type(), commandOffset, &signatures, &hashBlob,
        ::iroha::CreateAttachmentDirect(
            fbbTransaction, transaction.attachment()->mime()->c_str(),
            &attachmentData));

    fbbTransaction.Finish(transactionOffset);

    flatbuffers::BufferRef<::iroha::Transaction> reqTransactionRef(
        fbbTransaction.GetBufferPointer(), fbbTransaction.GetSize());

    flatbuffers::BufferRef<Response> responseRef;

    ::grpc::Status status =
        stub_->Torii(&clientContext, reqTransactionRef, &responseRef);

    if (status.ok()) {
      logger::info("connection")
          << "response: " << responseRef.GetRoot()->message();
      return responseRef.GetRoot();
    } else {
      logger::error("connection")
          << status.error_code() << ": " << status.error_message();
      // std::cout << status.error_code() << ": " << status.error_message();
      return responseRef.GetRoot();
    }
  }

 private:
  flatbuffers::unique_ptr_t extractCommandBuffer(
      const ::iroha::Transaction& transaction, std::size_t& length) {
    flatbuffers::FlatBufferBuilder fbbCommand;
    auto type = transaction.command_type();
    auto obj = transaction.command();
    auto commandOffset =
        flatbuffer_service::CreateCommandDirect(fbbCommand, obj, type);
    fbbCommand.Finish(commandOffset);
    length = fbbCommand.GetSize();
    return fbbCommand.ReleaseBufferPointer();
  }


 private:
  std::unique_ptr<Sumeragi::Stub> stub_;
};

/************************************************************************************
 * Connection Service
 ************************************************************************************/
class SumeragiConnectionServiceImpl final : public ::iroha::Sumeragi::Service {
 public:
  Status Verify(ServerContext* context,
                const flatbuffers::BufferRef<ConsensusEvent>* request,
                flatbuffers::BufferRef<Response>* response) override {
    assert(request->GetRoot()->peerSignatures() != nullptr);

    flatbuffers::FlatBufferBuilder fbbConsensusEvent;

    std::vector<flatbuffers::Offset<::iroha::Signature>> peerSignatures;
    for (const auto& aPeerSig : *request->GetRoot()->peerSignatures()) {
      std::vector<uint8_t> aPeerSigBlob(aPeerSig->signature()->begin(),
                                        aPeerSig->signature()->end());
      peerSignatures.push_back(::iroha::CreateSignatureDirect(
          fbbConsensusEvent, aPeerSig->publicKey()->c_str(), &aPeerSigBlob,
          1234567));
    }

    auto tx = request->GetRoot()->transactions()->Get(0);
    std::vector<flatbuffers::Offset<::iroha::Signature>> signatures;

    if (tx->signatures() != nullptr) {
      std::vector<uint8_t> signatureBlob(
          tx->signatures()->Get(0)->signature()->begin(),
          tx->signatures()->Get(0)->signature()->end());
      signatures.push_back(::iroha::CreateSignatureDirect(
          fbbConsensusEvent, tx->signatures()->Get(0)->publicKey()->c_str(),
          &signatureBlob, 1234567));
    }
    std::vector<uint8_t> hashes;
    if (tx->hash() != nullptr) {
      hashes.assign(tx->hash()->begin(), tx->hash()->end());
    }

    flatbuffers::Offset<::iroha::Attachment> attachmentOffset;
    std::vector<uint8_t> data;
    if (tx->attachment() != nullptr && tx->attachment()->data() != nullptr &&
        tx->attachment()->mime() != nullptr) {
      data.assign(tx->attachment()->data()->begin(),
                  tx->attachment()->data()->end());

      attachmentOffset = ::iroha::CreateAttachmentDirect(
          fbbConsensusEvent, tx->attachment()->mime()->c_str(), &data);
    }

    std::vector<flatbuffers::Offset<::iroha::Transaction>> transactions;

    // TODO: Currently, #(transaction) is one.
    transactions.push_back(::iroha::CreateTransactionDirect(
        fbbConsensusEvent, tx->creatorPubKey()->c_str(), tx->command_type(),
        flatbuffer_service::CreateCommandDirect(
            fbbConsensusEvent, tx->command(), tx->command_type()),
        &signatures, &hashes, attachmentOffset));

    fbbConsensusEvent.Finish(::iroha::CreateConsensusEventDirect(
        fbbConsensusEvent, &peerSignatures, &transactions,
        request->GetRoot()->code()));

    const std::string from = "from";
    iroha::SumeragiImpl::Verify::receiver.invoke(
        from, std::move(fbbConsensusEvent.ReleaseBufferPointer()));

    fbbResponse.Clear();
    auto responseOffset = ::iroha::CreateResponseDirect(
        fbbResponse, "OK!!", ::iroha::Code_COMMIT, 0);
    fbbResponse.Finish(responseOffset);

    *response = flatbuffers::BufferRef<::iroha::Response>(
        fbbResponse.GetBufferPointer(), fbbResponse.GetSize());
    return Status::OK;
  }

  Status Torii(ServerContext* context,
               const flatbuffers::BufferRef<Transaction>* transactionRef,
               flatbuffers::BufferRef<Response>* responseRef) override {
    logger::debug("SumeragiConnectionServiceImpl::Torii") << "RPC works";

    {
      const auto transaction = transactionRef->GetRoot();

      flatbuffers::FlatBufferBuilder fbbTransaction;

      std::vector<flatbuffers::Offset<::iroha::Signature>> tx_signatures;

      if (transaction->signatures() != nullptr) {
        for (auto&& txSig : *transaction->signatures()) {
          std::vector<uint8_t> _data;
          if (txSig->signature() != nullptr) {
            for (auto d : *txSig->signature()) {
              _data.emplace_back(d);
            }
            tx_signatures.emplace_back(::iroha::CreateSignatureDirect(
                fbbTransaction, txSig->publicKey()->c_str(), &_data));
          }
        }
      }

      std::vector<uint8_t> _hash;
      if (transaction->hash() != nullptr) {
        _hash.assign(transaction->hash()->begin(), transaction->hash()->end());
      }


      std::vector<uint8_t> attachmentData;

      if (transaction->attachment() != nullptr &&
          transaction->attachment()->data() != nullptr) {
        attachmentData.assign(transaction->attachment()->data()->begin(),
                              transaction->attachment()->data()->end());
      }

      fbbTransaction.Finish(::iroha::CreateTransactionDirect(
          fbbTransaction, transaction->creatorPubKey()->c_str(),
          transaction->command_type(),
          flatbuffer_service::CreateCommandDirect(fbbTransaction,
                                                  transaction->command(),
                                                  transaction->command_type()),
          &tx_signatures, &_hash,
          ::iroha::CreateAttachmentDirect(
              fbbTransaction, transaction->attachment()->mime()->c_str(),
              &attachmentData)));

      iroha::SumeragiImpl::Torii::receiver.invoke(
          "from",  // TODO: Specify 'from'
          fbbTransaction.ReleaseBufferPointer());
    }

    // This reference remains until next calling
    // SumeragiConnectionServiceImpl::Torii() method.
    fbbResponse.Clear();

    auto responseOffset = ::iroha::CreateResponseDirect(
        fbbResponse, "OK!!", ::iroha::Code_COMMIT, 0);
    fbbResponse.Finish(responseOffset);

    *responseRef = flatbuffers::BufferRef<::iroha::Response>(
        fbbResponse.GetBufferPointer(), fbbResponse.GetSize());

    return grpc::Status::OK;
  }

 private:
  flatbuffers::FlatBufferBuilder fbbResponse;
};

/************************************************************************************
 * Main connection
 ************************************************************************************/
std::mutex wait_for_server;
ServerBuilder builder;
grpc::Server* server = nullptr;
std::condition_variable server_cv;

void initialize_peer() {
  // ToDo catch exception of to_string


  logger::info("Connection GRPC") << " initialize_peer ";
}

int run() {
  logger::info("Connection GRPC") << " RUN ";
  auto address =
      "0.0.0.0:" +
      std::to_string(
          config::IrohaConfigManager::getInstance().getGrpcPortNumber(50051));
  SumeragiConnectionServiceImpl service;
  grpc::ServerBuilder builder;
  builder.AddListeningPort(address, grpc::InsecureServerCredentials());
  builder.RegisterService(&service);

  wait_for_server.lock();
  server = builder.BuildAndStart().release();
  wait_for_server.unlock();
  server_cv.notify_one();

  server->Wait();
  return 0;
}

void finish() {
  server->Shutdown();
  delete server;
}


// using Response = std::pair<std::string, ResponseType>;
/*
// TODO: very dirty solution, need to be out of here
std::function<RecieverConfirmation(const std::string&)> sign = [](const
std::string &hash) { RecieverConfirmation confirm; Signature signature;
    signature.set_publickey(config::PeerServiceConfig::getInstance().getMyPublicKey());
    signature.set_signature(signature::sign(
            config::PeerServiceConfig::getInstance().getMyPublicKey(),
            hash,
            config::PeerServiceConfig::getInstance().getMyPrivateKey())
    );
    confirm.set_hash(hash);
    confirm.mutable_signature()->Swap(&signature);
    return confirm;
};

std::function<bool(const RecieverConfirmation&)> valid = [](const
RecieverConfirmation &c) { return signature::verify(c.signature().signature(),
c.hash(), c.signature().publickey());
};
*/

}  // namespace connection<|MERGE_RESOLUTION|>--- conflicted
+++ resolved
@@ -20,14 +20,8 @@
 #include <crypto/signature.hpp>
 #include <infra/config/iroha_config_with_json.hpp>
 #include <infra/config/peer_service_with_json.hpp>
-<<<<<<< HEAD
-#include <service/peer_service.hpp>
+#include <membership_service/peer_service.hpp>
 #include <utils/expected.hpp>
-=======
-
-#include <membership_service/peer_service.hpp>
-#include <utils/exception.hpp>
->>>>>>> 53974bb2
 #include <utils/logger.hpp>
 
 #include <flatbuffers/flatbuffers.h>
@@ -106,19 +100,7 @@
   receiver.set(std::move(callback));
 }
 
-<<<<<<< HEAD
 namespace detail {
-=======
-bool send(const std::string& ip, const ::iroha::ConsensusEvent& event) {
-  // ToDo: Extract transaction from consensus event.
-  logger::info("Connection with grpc") << "Send!";
-  if (::peer::service::isExistIP(ip)) {
-    logger::info("Connection with grpc") << "isExistIP " << ip;
-
-    auto channel =
-        grpc::CreateChannel(ip + ":50051", grpc::InsecureChannelCredentials());
-    auto stub = ::iroha::Sumeragi::NewStub(channel);
->>>>>>> 53974bb2
 
 VoidHandler shareConsensusEventWithOthers(
     const std::string& ip, const ::iroha::ConsensusEvent& event) {
@@ -156,10 +138,11 @@
 
 }  // namespace detail
 
+// HELP WANTED: Is this return type bool or VoidHandler?
 Expected<bool> send(const std::string& ip, const ::iroha::ConsensusEvent& event) {
   logger::info("Connection with grpc") << "Send!";
 
-  if (config::PeerServiceConfig::getInstance().isExistIP(ip)) {
+  if (::peer::service::isExistIP(ip)) {
     logger::info("Connection with grpc") << "IP exists: " << ip;
     auto handler = detail::shareConsensusEventWithOthers(ip, event);
     if (!handler) {
@@ -175,12 +158,7 @@
   auto receiver_ips = config::PeerServiceConfig::getInstance().getGroup();
   for (const auto& p : receiver_ips) {
     if (p["ip"].get<std::string>() !=
-<<<<<<< HEAD
-        config::PeerServiceConfig::getInstance().getMyIpWithDefault(
-            "AA")) {  // TODO: Temporary default value
-=======
         config::PeerServiceConfig::getInstance().getMyIp()) {
->>>>>>> 53974bb2
       logger::info("connection") << "Send to " << p["ip"].get<std::string>();
       auto handler = send(p["ip"].get<std::string>(), event);
       if (!handler) {
