/*
Copyright Soramitsu Co., Ltd. 2016 All Rights Reserved.

Licensed under the Apache License, Version 2.0 (the "License");
you may not use this file except in compliance with the License.
You may obtain a copy of the License at

         http://www.apache.org/licenses/LICENSE-2.0

Unless required by applicable law or agreed to in writing, software
distributed under the License is distributed on an "AS IS" BASIS,
WITHOUT WARRANTIES OR CONDITIONS OF ANY KIND, either express or implied.
See the License for the specific language governing permissions and
limitations under the License.
*/


#include <endpoint.grpc.fb.h>
#include <service/flatbuffer_service.h>
#include <connection/connection.hpp>
#include <crypto/hash.hpp>
#include <crypto/signature.hpp>
#include <infra/config/iroha_config_with_json.hpp>
#include <infra/config/peer_service_with_json.hpp>
#include <membership_service/peer_service.hpp>
#include <utils/datetime.hpp>
#include <utils/expected.hpp>
#include <utils/logger.hpp>

#include <flatbuffers/flatbuffers.h>
#include <grpc++/grpc++.h>

#include <main_generated.h>
#include <algorithm>
#include <memory>
#include <string>
#include <vector>

namespace connection {
/**
 * Using
 */
    using Sumeragi = ::iroha::Sumeragi;
    using ConsensusEvent = ::iroha::ConsensusEvent;
    using Response = ::iroha::Response;
    using Transaction = ::iroha::Transaction;
    using TransactionWrapper = ::iroha::TransactionWrapper;
    using Signature = ::iroha::Signature;

    using grpc::Channel;
    using grpc::Server;
    using grpc::ServerBuilder;
    using grpc::ServerContext;
    using grpc::ClientContext;
    using grpc::Status;

/**
 * Enum
 */
    enum ResponseType {
        RESPONSE_OK,
        RESPONSE_INVALID_SIG,  // wrong signature
        RESPONSE_ERRCONN,      // connection error
    };

/**
 * Receiver
 * - stores callback function
 */
    template <class CallBackFunc>
    class Receiver {
    public:
        VoidHandler set(CallBackFunc&& rhs) {
            if (receiver_) {
                return makeUnexpected(exception::DuplicateSetArgumentException(
                        "Receiver<" + std::string(typeid(CallBackFunc).name()) + ">",
                        __FILE__));
            }

            receiver_ = std::make_shared<CallBackFunc>(rhs);
            return {};
        }

        // ToDo rewrite operator() overload.
        void invoke(const std::string& from, flatbuffers::unique_ptr_t&& arg) {
            (*receiver_)(from, std::move(arg));
        }

    private:
        std::shared_ptr<CallBackFunc> receiver_;
    };

    namespace iroha {
        namespace SumeragiImpl {
            namespace Verify {

                Receiver<Verify::CallBackFunc> receiver;

            }  // namespace Verify
        }  // namespace SumeragiImpl
    }  // namespace iroha

    namespace iroha {
        namespace SumeragiImpl {
            namespace Torii {

                Receiver<Torii::CallBackFunc> receiver;

            }  // namespace Torii
        }  // namespace SumeragiImpl
    }  // namespace iroha

    class SumeragiConnectionClient {
    public:
        explicit SumeragiConnectionClient(std::shared_ptr<Channel> channel)
                : stub_(Sumeragi::NewStub(channel)) {}

        const ::iroha::Response* Verify(
                const ::iroha::ConsensusEvent& consensusEvent) const {
            ClientContext context;
            flatbuffers::BufferRef<Response> responseRef;
            logger::info("connection") << "Operation";
            logger::info("connection")
                    << "size: " << consensusEvent.peerSignatures()->size();
            logger::info("connection")
                    << "Transaction: "
                    << flatbuffer_service::toString(
                            *consensusEvent.transactions()->Get(0)->tx_nested_root());

            flatbuffers::FlatBufferBuilder fbb;
            // ToDo: Copy consensus event twice in toConsensusEvent() and
            // copyConsensusEvent(). What's best solution?
            auto eventOffset =
                    flatbuffer_service::copyConsensusEvent(fbb, consensusEvent);
            if (!eventOffset) {
                // FIXME:
                // RPCのエラーではないが、Responseで返すべきか、makeUnexpectedで返すべきか
                // ERROR;
                assert(false);  // ToDo: Do error-handling
            }

            fbb.Finish(*eventOffset);

            auto requestConsensusEventRef =
                    flatbuffers::BufferRef<::iroha::ConsensusEvent>(fbb.GetBufferPointer(),
                                                                    fbb.GetSize());

            Status status =
                    stub_->Verify(&context, requestConsensusEventRef, &responseRef);

            if (status.ok()) {
                logger::info("connection")
                        << "response: " << responseRef.GetRoot()->message()->c_str();
                return responseRef.GetRoot();
            } else {
                logger::error("connection") << static_cast<int>(status.error_code())
                                            << ": " << status.error_message();
                return responseRef.GetRoot();
                // std::cout << status.error_code() << ": " << status.error_message();
                // return {"RPC failed", RESPONSE_ERRCONN};
            }
        }

        const ::iroha::Response* Torii(
                const ::iroha::Transaction& transaction) const {
            // Copy transaction to FlatBufferBuilder memory, then create
            // BufferRef<Transaction>
            // and share it to another sumeragi by using stub interface Torii.

            ::grpc::ClientContext clientContext;
            flatbuffers::FlatBufferBuilder fbbTransaction;

            std::vector<uint8_t> hashBlob(transaction.hash()->begin(),
                                          transaction.hash()->end());

            std::vector<flatbuffers::Offset<::iroha::Signature>> signatures;
            for (auto&& txSig : *transaction.signatures()) {
                std::vector<uint8_t> data(*txSig->signature()->begin(),
                                          *txSig->signature()->end());
                signatures.emplace_back(::iroha::CreateSignatureDirect(
                        fbbTransaction, txSig->publicKey()->c_str(), &data));
            }

            // FIXED: leak reinterpret_cast<>(...)
            // -> extractCommandBuffer(calls flatbuffer_service::CreateCommandDirect())
            auto commandOffset = [&] {
                std::size_t length = 0;
                auto commandBuf = extractCommandBuffer(transaction, length);
                flatbuffers::Verifier verifier(commandBuf.get(), length);
                ::iroha::VerifyCommand(verifier, commandBuf.get(),
                                       transaction.command_type());
                return flatbuffer_service::CreateCommandDirect(
                        fbbTransaction, commandBuf.get(), transaction.command_type());
            }();

            std::vector<uint8_t> attachmentData(
                    *transaction.attachment()->data()->begin(),
                    *transaction.attachment()->data()->end());

            auto transactionOffset = ::iroha::CreateTransactionDirect(
                    fbbTransaction, transaction.creatorPubKey()->c_str(),
                    transaction.command_type(), commandOffset, &signatures, &hashBlob,
                    ::iroha::CreateAttachmentDirect(
                            fbbTransaction, transaction.attachment()->mime()->c_str(),
                            &attachmentData));

            fbbTransaction.Finish(transactionOffset);

            flatbuffers::BufferRef<::iroha::Transaction> reqTransactionRef(
                    fbbTransaction.GetBufferPointer(), fbbTransaction.GetSize());

            flatbuffers::BufferRef<Response> responseRef;

            Status status =
                    stub_->Torii(&clientContext, reqTransactionRef, &responseRef);

            if (status.ok()) {
                logger::info("connection")
                        << "response: " << responseRef.GetRoot()->message();
                return responseRef.GetRoot();
            } else {
                logger::error("connection") << static_cast<int>(status.error_code())
                                            << ": " << status.error_message();
                // std::cout << status.error_code() << ": " << status.error_message();
                return responseRef.GetRoot();
            }
        }

    private:
        flatbuffers::unique_ptr_t extractCommandBuffer(
                const ::iroha::Transaction& transaction, std::size_t& length) {
            flatbuffers::FlatBufferBuilder fbbCommand;
            auto type = transaction.command_type();
            auto obj = transaction.command();
            auto commandOffset =
                    flatbuffer_service::CreateCommandDirect(fbbCommand, obj, type);
            fbbCommand.Finish(commandOffset);
            length = fbbCommand.GetSize();
            return fbbCommand.ReleaseBufferPointer();
        }


    private:
        std::unique_ptr<Sumeragi::Stub> stub_;
    };

    class SumeragiConnectionServiceImpl final : public ::iroha::Sumeragi::Service {
    public:
        Status Verify(ServerContext* context,
                      const flatbuffers::BufferRef<ConsensusEvent>* request,
                      flatbuffers::BufferRef<Response>* response) override {

            fbbResponse.Clear();

            {
                flatbuffers::FlatBufferBuilder fbb;
                auto event =
                        flatbuffer_service::copyConsensusEvent(fbb, *request->GetRoot());
                if (!event) {
                    fbb.Clear();
                    auto responseOffset = ::iroha::CreateResponseDirect(
                            fbbResponse, "CANCELLED", ::iroha::Code::FAIL,
                            0);  // ToDo: Currently, if it fails, no signature.
                    fbbResponse.Finish(responseOffset);

                    *response = flatbuffers::BufferRef<::iroha::Response>(
                            fbbResponse.GetBufferPointer(), fbbResponse.GetSize());
                    return Status::CANCELLED;
                }

                fbb.Finish(event.value());

                const std::string from = "from";
                connection::iroha::SumeragiImpl::Verify::receiver.invoke(
                        from, std::move(fbb.ReleaseBufferPointer()));
            }

            auto responseOffset = ::iroha::CreateResponseDirect(
                    fbbResponse, "OK!!", ::iroha::Code::UNDECIDED,
                    sign(fbbResponse, hash::sha3_256_hex(flatbuffer_service::toString(
                            *request->GetRoot()
                                    ->transactions()
                                    ->Get(0)
                                    ->tx_nested_root()))));  // ToDo: #(tx) = 1, ToDo:

            fbbResponse.Finish(responseOffset);

            *response = flatbuffers::BufferRef<::iroha::Response>(
                    fbbResponse.GetBufferPointer(), fbbResponse.GetSize());

            return Status::OK;
        }

        Status Torii(ServerContext* context,
                     const flatbuffers::BufferRef<Transaction>* transactionRef,
                     flatbuffers::BufferRef<Response>* responseRef) override {
            logger::debug("SumeragiConnectionServiceImpl::Torii") << "RPC works";

            // This reference remains until next calling
            // SumeragiConnectionServiceImpl::Torii() method.
            fbbResponse.Clear();

            {
                const auto tx = transactionRef->GetRoot();
                flatbuffers::FlatBufferBuilder fbb;
                auto txoffset = flatbuffer_service::copyTransaction(fbb, *tx);
                if (!txoffset) {
                    auto responseOffset = ::iroha::CreateResponseDirect(
                            fbbResponse, "CANCELLED", ::iroha::Code::FAIL,
                            0);  // FIXME: Currently, if it fails, no signature.
                    fbbResponse.Finish(responseOffset);

                    *responseRef = flatbuffers::BufferRef<Response>(
                            fbbResponse.GetBufferPointer(), fbbResponse.GetSize());
                    return Status::CANCELLED;
                }

                fbb.Finish(txoffset.value());
                connection::iroha::SumeragiImpl::Torii::receiver.invoke(
                        "from",  // TODO: Specify 'from'
                        fbb.ReleaseBufferPointer());
            }

            auto responseOffset = ::iroha::CreateResponseDirect(
                    fbbResponse, "OK!!", ::iroha::Code::UNDECIDED,
                    sign(fbbResponse, hash::sha3_256_hex(flatbuffer_service::toString(*transactionRef->GetRoot()))));
            fbbResponse.Finish(responseOffset);

            *responseRef = flatbuffers::BufferRef<Response>(
                    fbbResponse.GetBufferPointer(), fbbResponse.GetSize());

            return Status::OK;
        }

    private:
        flatbuffers::Offset<::iroha::Signature> sign(
                flatbuffers::FlatBufferBuilder& fbb, const std::string& hash) {
            const auto stamp = datetime::unixtime();
            const auto hashWithTimestamp =
                    hash::sha3_256_hex(hash + std::to_string(stamp));
            const auto signature = signature::sign(
                    hashWithTimestamp,
                    config::PeerServiceConfig::getInstance().getMyPublicKey(),
                    config::PeerServiceConfig::getInstance().getMyPrivateKey());
            const std::vector<uint8_t> sigblob(signature.begin(), signature.end());
            return ::iroha::CreateSignatureDirect(
                    fbb, config::PeerServiceConfig::getInstance().getMyPublicKey().c_str(),
                    &sigblob, stamp);
        };

        flatbuffers::FlatBufferBuilder fbbResponse;
    };

    namespace iroha {
        namespace SumeragiImpl {
            namespace Verify {

                void receive(Verify::CallBackFunc&& callback) {
                    receiver.set(std::move(callback));
                }

                bool send(const std::string& ip, const ::iroha::ConsensusEvent& event) {
                    logger::info("Connection with grpc") << "Send!";
                    if (::peer::service::isExistIP(ip)) {
                        logger::info("Connection with grpc") << "IP exists: " << ip;
                        SumeragiConnectionClient client(grpc::CreateChannel(
                                ip + ":" +
                                std::to_string(config::IrohaConfigManager::getInstance()
                                                       .getGrpcPortNumber(50051)),
                                grpc::InsecureChannelCredentials()));
                        // TODO return tx validity
                        auto reply = client.Verify(event);
                        return true;
                    } else {
                        logger::info("Connection with grpc") << "IP doesn't exist: " << ip;
                        return false;
                    }
                }

                bool sendAll(const ::iroha::ConsensusEvent& event) {
                    auto receiver_ips = config::PeerServiceConfig::getInstance().getGroup();
                    for (const auto& p : receiver_ips) {
                        if (p["ip"].get<std::string>() !=
                            config::PeerServiceConfig::getInstance().getMyIp()) {
                            logger::info("connection") << "Send to " << p["ip"].get<std::string>();
                            send(p["ip"].get<std::string>(), event);
                        }
                    }
                    return true;
                }
            }  // namespace Verify
        }  // namespace SumeragiImpl
    }  // namespace iroha

    namespace iroha {
        namespace SumeragiImpl {
            namespace Torii {

                void receive(Torii::CallBackFunc&& callback) {
                    receiver.set(std::move(callback));
                }
            }  // namespace Torii
        }  // namespace SumeragiImpl
    }  // namespace iroha

/************************************************************************************
 * Run server
 ************************************************************************************/
    std::mutex wait_for_server;
    ServerBuilder builder;
    grpc::Server* server = nullptr;
    std::condition_variable server_cv;

    void initialize_peer() {
        // ToDo catch exception of to_string

<<<<<<< HEAD

        logger::info("Connection GRPC") << " initialize_peer ";
    }

    int run() {
        logger::info("Connection GRPC") << " RUN ";
        auto address =
                "0.0.0.0:" +
                std::to_string(
                        config::IrohaConfigManager::getInstance().getGrpcPortNumber(50051));
        SumeragiConnectionServiceImpl service;
        grpc::ServerBuilder builder;
        builder.AddListeningPort(address, grpc::InsecureServerCredentials());
        builder.RegisterService(&service);

        wait_for_server.lock();
        server = builder.BuildAndStart().release();
        wait_for_server.unlock();
        server_cv.notify_one();

        server->Wait();
        return 0;
=======
    // FIXED: leak reinterpret_cast<>(...)
    // -> extractCommandBuffer(calls flatbuffer_service::CreateCommandDirect())
    auto commandOffset = [&] {
      std::size_t length = 0;
      auto commandBuf = extractCommandBuffer(transaction, length);
      flatbuffers::Verifier verifier(commandBuf.get(), length);
      ::iroha::VerifyCommand(verifier, commandBuf.get(),
                             transaction.command_type());
      return flatbuffer_service::CreateCommandDirect(
          fbbTransaction, commandBuf.get(), transaction.command_type());
    }();

    std::vector<uint8_t> attachmentData(
        *transaction.attachment()->data()->begin(),
        *transaction.attachment()->data()->end());

    auto transactionOffset = ::iroha::CreateTransactionDirect(
        fbbTransaction, transaction.creatorPubKey()->c_str(),
        transaction.command_type(), commandOffset, &signatures, &hashBlob,
        ::iroha::CreateAttachmentDirect(
            fbbTransaction, transaction.attachment()->mime()->c_str(),
            &attachmentData));

    fbbTransaction.Finish(transactionOffset);

    flatbuffers::BufferRef<::iroha::Transaction> reqTransactionRef(
        fbbTransaction.GetBufferPointer(), fbbTransaction.GetSize());

    flatbuffers::BufferRef<Response> responseRef;

    Status status =
        stub_->Torii(&clientContext, reqTransactionRef, &responseRef);

    if (status.ok()) {
      logger::info("connection")
          << "response: " << responseRef.GetRoot()->message();
      return responseRef.GetRoot();
    } else {
      logger::error("connection") << static_cast<int>(status.error_code())
                                  << ": " << status.error_message();
      // std::cout << status.error_code() << ": " << status.error_message();
      return responseRef.GetRoot();
    }
  }

 private:
  flatbuffers::unique_ptr_t extractCommandBuffer(
      const ::iroha::Transaction& transaction, std::size_t& length) {
    flatbuffers::FlatBufferBuilder fbbCommand;
    auto type = transaction.command_type();
    auto obj = transaction.command();
    auto commandOffset =
        flatbuffer_service::CreateCommandDirect(fbbCommand, obj, type);
    fbbCommand.Finish(commandOffset);
    length = fbbCommand.GetSize();
    return fbbCommand.ReleaseBufferPointer();
  }


 private:
  std::unique_ptr<Sumeragi::Stub> stub_;
};

class SumeragiConnectionServiceImpl final : public ::iroha::Sumeragi::Service {
 public:
  Status Verify(ServerContext* context,
                const flatbuffers::BufferRef<ConsensusEvent>* request,
                flatbuffers::BufferRef<Response>* response) override {
    fbbResponse.Clear();

    {
      flatbuffers::FlatBufferBuilder fbb;
      auto event =
          flatbuffer_service::copyConsensusEvent(fbb, *request->GetRoot());
      if (!event) {
        fbb.Clear();
        auto responseOffset = ::iroha::CreateResponseDirect(
            fbbResponse, "CANCELLED", ::iroha::Code::FAIL,
            0);  // ToDo: Currently, if it fails, no signature.
        fbbResponse.Finish(responseOffset);

        *response = flatbuffers::BufferRef<::iroha::Response>(
            fbbResponse.GetBufferPointer(), fbbResponse.GetSize());
        return Status::CANCELLED;
      }

      fbb.Finish(event.value());

      const std::string from = "from";
      connection::iroha::SumeragiImpl::Verify::receiver.invoke(
          from, std::move(fbb.ReleaseBufferPointer()));
    }

    auto responseOffset = ::iroha::CreateResponseDirect(
        fbbResponse, "OK!!", ::iroha::Code::UNDECIDED,
        sign(fbbResponse,
             flatbuffer_service::toString(
                 *request->GetRoot()
                      ->transactions()
                      ->Get(0)
                      ->tx_nested_root())));  // ToDo: #(tx) = 1, ToDo:

    fbbResponse.Finish(responseOffset);

    *response = flatbuffers::BufferRef<::iroha::Response>(
        fbbResponse.GetBufferPointer(), fbbResponse.GetSize());

    return Status::OK;
  }

  Status Torii(ServerContext* context,
               const flatbuffers::BufferRef<Transaction>* transactionRef,
               flatbuffers::BufferRef<Response>* responseRef) override {
    logger::debug("SumeragiConnectionServiceImpl::Torii") << "RPC works";

    // This reference remains until next calling
    // SumeragiConnectionServiceImpl::Torii() method.
    fbbResponse.Clear();

    {
      const auto tx = transactionRef->GetRoot();
      flatbuffers::FlatBufferBuilder fbb;
      auto txoffset = flatbuffer_service::copyTransaction(fbb, *tx);
      if (!txoffset) {
        auto responseOffset = ::iroha::CreateResponseDirect(
            fbbResponse, "CANCELLED", ::iroha::Code::FAIL,
            0);  // FIXME: Currently, if it fails, no signature.
        fbbResponse.Finish(responseOffset);

        *responseRef = flatbuffers::BufferRef<Response>(
            fbbResponse.GetBufferPointer(), fbbResponse.GetSize());
        return Status::CANCELLED;
      }

      fbb.Finish(txoffset.value());
      connection::iroha::SumeragiImpl::Torii::receiver.invoke(
          "from",  // TODO: Specify 'from'
          fbb.ReleaseBufferPointer());
    }

    auto responseOffset = ::iroha::CreateResponseDirect(
        fbbResponse, "OK!!", ::iroha::Code::UNDECIDED,
        sign(fbbResponse, hash::sha3_256_hex(flatbuffer_service::toString(
                              *transactionRef->GetRoot()))));
    fbbResponse.Finish(responseOffset);

    *responseRef = flatbuffers::BufferRef<Response>(
        fbbResponse.GetBufferPointer(), fbbResponse.GetSize());

    return Status::OK;
  }

 private:
  flatbuffers::Offset<::iroha::Signature> sign(
      flatbuffers::FlatBufferBuilder& fbb, const std::string& txstring) {
    const auto stamp = datetime::unixtime();
    const auto hashWithTimestamp =
        hash::sha3_256_hex(txstring + std::to_string(stamp));
    const auto signature = signature::sign(
        hashWithTimestamp,
        config::PeerServiceConfig::getInstance().getMyPublicKey(),
        config::PeerServiceConfig::getInstance().getMyPrivateKey());
    const std::vector<uint8_t> sigblob(signature.begin(), signature.end());
    return ::iroha::CreateSignatureDirect(
        fbb, config::PeerServiceConfig::getInstance().getMyPublicKey().c_str(),
        &sigblob, stamp);
  };

  flatbuffers::FlatBufferBuilder fbbResponse;
};

namespace iroha {
namespace SumeragiImpl {
namespace Verify {

void receive(Verify::CallBackFunc&& callback) {
  receiver.set(std::move(callback));
}

bool send(const std::string& ip, const ::iroha::ConsensusEvent& event) {
  logger::info("Connection with grpc") << "Send!";
  if (::peer::service::isExistIP(ip)) {
    logger::info("Connection with grpc") << "IP exists: " << ip;
    SumeragiConnectionClient client(grpc::CreateChannel(
        ip + ":" +
            std::to_string(config::IrohaConfigManager::getInstance()
                               .getGrpcPortNumber(50051)),
        grpc::InsecureChannelCredentials()));
    // TODO return tx validity
    auto reply = client.Verify(event);
    return true;
  } else {
    logger::info("Connection with grpc") << "IP doesn't exist: " << ip;
    return false;
  }
}

bool sendAll(const ::iroha::ConsensusEvent& event) {
  auto receiver_ips = config::PeerServiceConfig::getInstance().getGroup();
  for (const auto& p : receiver_ips) {
    if (p["ip"].get<std::string>() !=
        config::PeerServiceConfig::getInstance().getMyIp()) {
      logger::info("connection") << "Send to " << p["ip"].get<std::string>();
      send(p["ip"].get<std::string>(), event);
>>>>>>> acd3eba9
    }

    void finish() {
        server->Shutdown();
        delete server;
    }

}  // namespace connection<|MERGE_RESOLUTION|>--- conflicted
+++ resolved
@@ -17,7 +17,7 @@
 
 #include <endpoint.grpc.fb.h>
 #include <service/flatbuffer_service.h>
-#include <connection/connection.hpp>
+#include <service/connection.hpp>
 #include <crypto/hash.hpp>
 #include <crypto/signature.hpp>
 #include <infra/config/iroha_config_with_json.hpp>
@@ -414,7 +414,6 @@
     void initialize_peer() {
         // ToDo catch exception of to_string
 
-<<<<<<< HEAD
 
         logger::info("Connection GRPC") << " initialize_peer ";
     }
@@ -437,212 +436,6 @@
 
         server->Wait();
         return 0;
-=======
-    // FIXED: leak reinterpret_cast<>(...)
-    // -> extractCommandBuffer(calls flatbuffer_service::CreateCommandDirect())
-    auto commandOffset = [&] {
-      std::size_t length = 0;
-      auto commandBuf = extractCommandBuffer(transaction, length);
-      flatbuffers::Verifier verifier(commandBuf.get(), length);
-      ::iroha::VerifyCommand(verifier, commandBuf.get(),
-                             transaction.command_type());
-      return flatbuffer_service::CreateCommandDirect(
-          fbbTransaction, commandBuf.get(), transaction.command_type());
-    }();
-
-    std::vector<uint8_t> attachmentData(
-        *transaction.attachment()->data()->begin(),
-        *transaction.attachment()->data()->end());
-
-    auto transactionOffset = ::iroha::CreateTransactionDirect(
-        fbbTransaction, transaction.creatorPubKey()->c_str(),
-        transaction.command_type(), commandOffset, &signatures, &hashBlob,
-        ::iroha::CreateAttachmentDirect(
-            fbbTransaction, transaction.attachment()->mime()->c_str(),
-            &attachmentData));
-
-    fbbTransaction.Finish(transactionOffset);
-
-    flatbuffers::BufferRef<::iroha::Transaction> reqTransactionRef(
-        fbbTransaction.GetBufferPointer(), fbbTransaction.GetSize());
-
-    flatbuffers::BufferRef<Response> responseRef;
-
-    Status status =
-        stub_->Torii(&clientContext, reqTransactionRef, &responseRef);
-
-    if (status.ok()) {
-      logger::info("connection")
-          << "response: " << responseRef.GetRoot()->message();
-      return responseRef.GetRoot();
-    } else {
-      logger::error("connection") << static_cast<int>(status.error_code())
-                                  << ": " << status.error_message();
-      // std::cout << status.error_code() << ": " << status.error_message();
-      return responseRef.GetRoot();
-    }
-  }
-
- private:
-  flatbuffers::unique_ptr_t extractCommandBuffer(
-      const ::iroha::Transaction& transaction, std::size_t& length) {
-    flatbuffers::FlatBufferBuilder fbbCommand;
-    auto type = transaction.command_type();
-    auto obj = transaction.command();
-    auto commandOffset =
-        flatbuffer_service::CreateCommandDirect(fbbCommand, obj, type);
-    fbbCommand.Finish(commandOffset);
-    length = fbbCommand.GetSize();
-    return fbbCommand.ReleaseBufferPointer();
-  }
-
-
- private:
-  std::unique_ptr<Sumeragi::Stub> stub_;
-};
-
-class SumeragiConnectionServiceImpl final : public ::iroha::Sumeragi::Service {
- public:
-  Status Verify(ServerContext* context,
-                const flatbuffers::BufferRef<ConsensusEvent>* request,
-                flatbuffers::BufferRef<Response>* response) override {
-    fbbResponse.Clear();
-
-    {
-      flatbuffers::FlatBufferBuilder fbb;
-      auto event =
-          flatbuffer_service::copyConsensusEvent(fbb, *request->GetRoot());
-      if (!event) {
-        fbb.Clear();
-        auto responseOffset = ::iroha::CreateResponseDirect(
-            fbbResponse, "CANCELLED", ::iroha::Code::FAIL,
-            0);  // ToDo: Currently, if it fails, no signature.
-        fbbResponse.Finish(responseOffset);
-
-        *response = flatbuffers::BufferRef<::iroha::Response>(
-            fbbResponse.GetBufferPointer(), fbbResponse.GetSize());
-        return Status::CANCELLED;
-      }
-
-      fbb.Finish(event.value());
-
-      const std::string from = "from";
-      connection::iroha::SumeragiImpl::Verify::receiver.invoke(
-          from, std::move(fbb.ReleaseBufferPointer()));
-    }
-
-    auto responseOffset = ::iroha::CreateResponseDirect(
-        fbbResponse, "OK!!", ::iroha::Code::UNDECIDED,
-        sign(fbbResponse,
-             flatbuffer_service::toString(
-                 *request->GetRoot()
-                      ->transactions()
-                      ->Get(0)
-                      ->tx_nested_root())));  // ToDo: #(tx) = 1, ToDo:
-
-    fbbResponse.Finish(responseOffset);
-
-    *response = flatbuffers::BufferRef<::iroha::Response>(
-        fbbResponse.GetBufferPointer(), fbbResponse.GetSize());
-
-    return Status::OK;
-  }
-
-  Status Torii(ServerContext* context,
-               const flatbuffers::BufferRef<Transaction>* transactionRef,
-               flatbuffers::BufferRef<Response>* responseRef) override {
-    logger::debug("SumeragiConnectionServiceImpl::Torii") << "RPC works";
-
-    // This reference remains until next calling
-    // SumeragiConnectionServiceImpl::Torii() method.
-    fbbResponse.Clear();
-
-    {
-      const auto tx = transactionRef->GetRoot();
-      flatbuffers::FlatBufferBuilder fbb;
-      auto txoffset = flatbuffer_service::copyTransaction(fbb, *tx);
-      if (!txoffset) {
-        auto responseOffset = ::iroha::CreateResponseDirect(
-            fbbResponse, "CANCELLED", ::iroha::Code::FAIL,
-            0);  // FIXME: Currently, if it fails, no signature.
-        fbbResponse.Finish(responseOffset);
-
-        *responseRef = flatbuffers::BufferRef<Response>(
-            fbbResponse.GetBufferPointer(), fbbResponse.GetSize());
-        return Status::CANCELLED;
-      }
-
-      fbb.Finish(txoffset.value());
-      connection::iroha::SumeragiImpl::Torii::receiver.invoke(
-          "from",  // TODO: Specify 'from'
-          fbb.ReleaseBufferPointer());
-    }
-
-    auto responseOffset = ::iroha::CreateResponseDirect(
-        fbbResponse, "OK!!", ::iroha::Code::UNDECIDED,
-        sign(fbbResponse, hash::sha3_256_hex(flatbuffer_service::toString(
-                              *transactionRef->GetRoot()))));
-    fbbResponse.Finish(responseOffset);
-
-    *responseRef = flatbuffers::BufferRef<Response>(
-        fbbResponse.GetBufferPointer(), fbbResponse.GetSize());
-
-    return Status::OK;
-  }
-
- private:
-  flatbuffers::Offset<::iroha::Signature> sign(
-      flatbuffers::FlatBufferBuilder& fbb, const std::string& txstring) {
-    const auto stamp = datetime::unixtime();
-    const auto hashWithTimestamp =
-        hash::sha3_256_hex(txstring + std::to_string(stamp));
-    const auto signature = signature::sign(
-        hashWithTimestamp,
-        config::PeerServiceConfig::getInstance().getMyPublicKey(),
-        config::PeerServiceConfig::getInstance().getMyPrivateKey());
-    const std::vector<uint8_t> sigblob(signature.begin(), signature.end());
-    return ::iroha::CreateSignatureDirect(
-        fbb, config::PeerServiceConfig::getInstance().getMyPublicKey().c_str(),
-        &sigblob, stamp);
-  };
-
-  flatbuffers::FlatBufferBuilder fbbResponse;
-};
-
-namespace iroha {
-namespace SumeragiImpl {
-namespace Verify {
-
-void receive(Verify::CallBackFunc&& callback) {
-  receiver.set(std::move(callback));
-}
-
-bool send(const std::string& ip, const ::iroha::ConsensusEvent& event) {
-  logger::info("Connection with grpc") << "Send!";
-  if (::peer::service::isExistIP(ip)) {
-    logger::info("Connection with grpc") << "IP exists: " << ip;
-    SumeragiConnectionClient client(grpc::CreateChannel(
-        ip + ":" +
-            std::to_string(config::IrohaConfigManager::getInstance()
-                               .getGrpcPortNumber(50051)),
-        grpc::InsecureChannelCredentials()));
-    // TODO return tx validity
-    auto reply = client.Verify(event);
-    return true;
-  } else {
-    logger::info("Connection with grpc") << "IP doesn't exist: " << ip;
-    return false;
-  }
-}
-
-bool sendAll(const ::iroha::ConsensusEvent& event) {
-  auto receiver_ips = config::PeerServiceConfig::getInstance().getGroup();
-  for (const auto& p : receiver_ips) {
-    if (p["ip"].get<std::string>() !=
-        config::PeerServiceConfig::getInstance().getMyIp()) {
-      logger::info("connection") << "Send to " << p["ip"].get<std::string>();
-      send(p["ip"].get<std::string>(), event);
->>>>>>> acd3eba9
     }
 
     void finish() {
