--- conflicted
+++ resolved
@@ -52,23 +52,13 @@
 
     using ConsensusEvent = consensus_event::ConsensusEvent;
 
-<<<<<<< HEAD
     struct Context {
-        bool isSumeragi; // am I the leader or not?
+        bool isSumeragi; // am I the leader or am I not?
         unsigned long maxFaulty;  // f
         unsigned long proxyTailNdx;
         int panicCount;
         unsigned long numValidatingPeers;
         std::string myPublicKey;
-=======
-struct Context {
-    bool isSumeragi; // am I the leader or am I not?
-    unsigned long maxFaulty;  // f
-    unsigned long proxyTailNdx;
-    int panicCount;
-    unsigned long numValidatingPeers;
-    std::string myPublicKey;
->>>>>>> 5970d84c
 
         std::vector<
                 std::unique_ptr<peer::Node>
@@ -111,12 +101,6 @@
         return merkle_transaction_repository::getLastLeafOrder() + 1;
     }
 
-<<<<<<< HEAD
-    void processTransaction(std::unique_ptr<ConsensusEvent> event) {
-        if (!transaction_validator::isValid<abstract_transaction::AbstractTransaction>(*event->tx)) {
-            return; //TODO-futurework: give bad trust rating to nodes that sent an invalid event
-        }
-=======
     if (event->signatures.empty() && context->isSumeragi) {
         // Determine the order for processing this event
         event->order = getNextOrder();
@@ -144,7 +128,6 @@
             } else {
                 connection::sendAll(event->getHash()); // TODO: Think In Process
             }
->>>>>>> 5970d84c
 
         if (event->signatures.empty() && context->isSumeragi) {
             // Determine the order for processing this event
@@ -268,24 +251,6 @@
                     processTransaction(std::move(event));
                 }
             }
-<<<<<<< HEAD
-
-            // warning: processedCache should be ordered by order (ascending)
-//        for (auto&& event : context->processedCache) {
-//
-//            // Check if we have at least 2f+1 signatures
-//            if (event->signatures.size() >= context->maxFaulty*2 + 1) {
-//                // Check Merkle roots to see if match for new state
-//                //TODO: std::vector<std::string>>const merkleSignatures = event.merkleRootSignatures;
-//                //TODO: try applying transaction locally and compute the merkle root
-//                //TODO: see if the merkle root matches or not
-//
-//                // Commit locally
-//                merkle_transaction_repository::commit(event->getHash(), std::move(event->tx)); //TODO: add error handling in case not saved
-//            }
-//        }
-=======
->>>>>>> 5970d84c
         }
     }
 
