/**
 * Copyright Soramitsu Co., Ltd. 2017 All Rights Reserved.
 * http://soramitsu.co.jp
 *
 * Licensed under the Apache License, Version 2.0 (the "License");
 * you may not use this file except in compliance with the License.
 * You may obtain a copy of the License at
 *
 *        http://www.apache.org/licenses/LICENSE-2.0
 *
 * Unless required by applicable law or agreed to in writing, software
 * distributed under the License is distributed on an "AS IS" BASIS,
 * WITHOUT WARRANTIES OR CONDITIONS OF ANY KIND, either express or implied.
 * See the License for the specific language governing permissions and
 * limitations under the License.
 */

#include "backend/protobuf/transaction_responses/proto_tx_response.hpp"

#include <gtest/gtest.h>
#include <boost/range/algorithm/for_each.hpp>
#include <boost/range/irange.hpp>
#include "cryptography/hash.hpp"

/**
 * @given protobuf's ToriiResponse with different tx_statuses and some hash
 * @when converting to shared model
 * @then ensure that status and hash remain the same
 */
TEST(ProtoTxResponse, TxResponseLoad) {
  iroha::protocol::ToriiResponse response;
  const std::string hash = "123";
  response.set_tx_hash(hash);
  auto desc = response.GetDescriptor();
  auto tx_status = desc->FindFieldByName("tx_status");
  ASSERT_NE(nullptr, tx_status);
  auto tx_status_enum = tx_status->enum_type();
  ASSERT_NE(nullptr, tx_status_enum);

  boost::for_each(boost::irange(0, tx_status_enum->value_count()), [&](auto i) {
    response.GetReflection()->SetEnumValue(
        &response, tx_status, tx_status_enum->value(i)->number());
    auto model_response = shared_model::proto::TransactionResponse(response);
<<<<<<< HEAD
    ASSERT_EQ(std::min(i, tx_status_enum->value_count() - 3),
              model_response.get().which());
=======
    ASSERT_EQ(i, model_response.get().which());
>>>>>>> 61969d20
    ASSERT_EQ(model_response.transactionHash(),
              shared_model::crypto::Hash(hash));
  });
}<|MERGE_RESOLUTION|>--- conflicted
+++ resolved
@@ -41,12 +41,7 @@
     response.GetReflection()->SetEnumValue(
         &response, tx_status, tx_status_enum->value(i)->number());
     auto model_response = shared_model::proto::TransactionResponse(response);
-<<<<<<< HEAD
-    ASSERT_EQ(std::min(i, tx_status_enum->value_count() - 3),
-              model_response.get().which());
-=======
     ASSERT_EQ(i, model_response.get().which());
->>>>>>> 61969d20
     ASSERT_EQ(model_response.transactionHash(),
               shared_model::crypto::Hash(hash));
   });
