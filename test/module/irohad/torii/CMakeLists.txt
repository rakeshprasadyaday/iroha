--- conflicted
+++ resolved
@@ -12,23 +12,6 @@
 # See the License for the specific language governing permissions and
 # limitations under the License.
 
-<<<<<<< HEAD
-add_subdirectory(processor)
-# Torii Test
-add_executable(torii_async_test
-  torii_async_test.cpp
-  )
-target_link_libraries(torii_async_test
-  command_service
-  command_client
-  server_runner
-  gtest
-  )
-add_test(
-  NAME torii_async_test
-  COMMAND $<TARGET_FILE:torii_async_test>
-)
-=======
 # Torii Test
 add_executable(torii_async_test
     torii_async_test.cpp
@@ -44,4 +27,3 @@
     COMMAND $<TARGET_FILE:torii_async_test>
 )
 add_subdirectory(processor)
->>>>>>> c883b6a8
