--- conflicted
+++ resolved
@@ -75,12 +75,8 @@
                 shared_model::validation::FieldValidator>>();
         query_executor = storage;
         PostgresCommandExecutor::prepareStatements(*sql);
-<<<<<<< HEAD
-        executor = std::make_unique<PostgresCommandExecutor>(*sql);
-=======
         executor =
             std::make_unique<PostgresCommandExecutor>(*sql, perm_converter);
->>>>>>> e71d4390
         pending_txs_storage = std::make_shared<MockPendingTransactionStorage>();
 
         auto result = execute(buildCommand(TestTransactionBuilder().createRole(
