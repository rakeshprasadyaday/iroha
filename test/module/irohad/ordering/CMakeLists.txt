--- conflicted
+++ resolved
@@ -23,13 +23,9 @@
     ordering_service
     shared_model_cryptography_model
     shared_model_stateless_validation
-<<<<<<< HEAD
-    iroha_amount
     )
 
 addtest(on_demand_os_test on_demand_os_test.cpp)
 target_link_libraries(on_demand_os_test
     on_demand_ordering_service
-=======
->>>>>>> 41fc6715
     )