/**
 * Copyright Soramitsu Co., Ltd. All Rights Reserved.
 * SPDX-License-Identifier: Apache-2.0
 */

#include "ordering/impl/on_demand_ordering_gate.hpp"

#include <gtest/gtest.h>
#include <boost/range/adaptor/indirected.hpp>
#include "framework/test_subscriber.hpp"
#include "interfaces/iroha_internal/transaction_batch_impl.hpp"
#include "module/irohad/ametsuchi/ametsuchi_mocks.hpp"
#include "module/irohad/ordering/ordering_mocks.hpp"
#include "module/shared_model/interface_mocks.hpp"

using namespace iroha;
using namespace iroha::ordering;
using namespace iroha::ordering::transport;
using namespace iroha::network;
using namespace framework::test_subscriber;

using ::testing::_;
using ::testing::ByMove;
using ::testing::NiceMock;
using ::testing::Return;
using ::testing::Truly;
using ::testing::UnorderedElementsAre;
using ::testing::UnorderedElementsAreArray;

class OnDemandOrderingGateTest : public ::testing::Test {
 public:
  void SetUp() override {
    ordering_service = std::make_shared<MockOnDemandOrderingService>();
    notification = std::make_shared<MockOdOsNotification>();
<<<<<<< HEAD
    auto ufactory = std::make_unique<NiceMock<MockUnsafeProposalFactory>>();
=======
    cache = std::make_shared<cache::MockOrderingGateCache>();
    auto ufactory = std::make_unique<MockUnsafeProposalFactory>();
>>>>>>> fb4b4b53
    factory = ufactory.get();
    tx_cache = std::make_shared<ametsuchi::MockTxPresenceCache>();
    ON_CALL(*tx_cache,
            check(testing::Matcher<const shared_model::crypto::Hash &>(_)))
        .WillByDefault(
            Return(boost::make_optional<ametsuchi::TxCacheStatusType>(
                iroha::ametsuchi::tx_cache_status_responses::Missing())));
    ordering_gate =
        std::make_shared<OnDemandOrderingGate>(ordering_service,
                                               notification,
                                               rounds.get_observable(),
                                               cache,
                                               std::move(ufactory),
                                               tx_cache,
                                               initial_round);
  }

  rxcpp::subjects::subject<OnDemandOrderingGate::BlockRoundEventType> rounds;
  std::shared_ptr<MockOnDemandOrderingService> ordering_service;
  std::shared_ptr<MockOdOsNotification> notification;
  MockUnsafeProposalFactory *factory;
  std::shared_ptr<ametsuchi::MockTxPresenceCache> tx_cache;
  std::shared_ptr<OnDemandOrderingGate> ordering_gate;

  std::shared_ptr<cache::MockOrderingGateCache> cache;

  const consensus::Round initial_round = {2, 1};
};

/**
 * @given initialized ordering gate
 * @when a batch is received
 * @then it is passed to the ordering service
 */
TEST_F(OnDemandOrderingGateTest, propagateBatch) {
  auto hash1 = shared_model::interface::types::HashType("");
  auto batch = createMockBatchWithHash(hash1);
  OdOsNotification::CollectionType collection{batch};

  EXPECT_CALL(*cache, addToBack(UnorderedElementsAre(batch))).Times(1);
  EXPECT_CALL(*notification, onBatches(initial_round, collection)).Times(1);

  ordering_gate->propagateBatch(batch);
}

/**
 * @given initialized ordering gate
 * @when a block round event with height is received from the PCS
 * AND a proposal is successfully retrieved from the network
 * @then new proposal round based on the received height is initiated
 */
TEST_F(OnDemandOrderingGateTest, BlockEvent) {
  consensus::Round round{3, 1};

  boost::optional<OdOsNotification::ProposalType> oproposal(
      std::make_unique<MockProposal>());
  auto proposal = oproposal.value().get();

  EXPECT_CALL(*ordering_service, onCollaborationOutcome(round)).Times(1);
  EXPECT_CALL(*notification, onRequestProposal(round))
      .WillOnce(Return(ByMove(std::move(oproposal))));
  EXPECT_CALL(*factory, unsafeCreateProposal(_, _, _)).Times(0);

  auto gate_wrapper =
      make_test_subscriber<CallExact>(ordering_gate->on_proposal(), 1);
  gate_wrapper.subscribe([&](auto val) { ASSERT_EQ(val.get(), proposal); });

  rounds.get_subscriber().on_next(OnDemandOrderingGate::BlockEvent{round, {}});

  ASSERT_TRUE(gate_wrapper.validate());
}

/**
 * @given initialized ordering gate
 * @when an empty block round event is received from the PCS
 * AND a proposal is successfully retrieved from the network
 * @then new proposal round based on the received height is initiated
 */
TEST_F(OnDemandOrderingGateTest, EmptyEvent) {
  consensus::Round round{initial_round.block_round,
                         initial_round.reject_round + 1};

  boost::optional<OdOsNotification::ProposalType> oproposal(
      std::make_unique<MockProposal>());
  auto proposal = oproposal.value().get();

  EXPECT_CALL(*ordering_service, onCollaborationOutcome(round)).Times(1);
  EXPECT_CALL(*notification, onRequestProposal(round))
      .WillOnce(Return(ByMove(std::move(oproposal))));
  EXPECT_CALL(*factory, unsafeCreateProposal(_, _, _)).Times(0);

  auto gate_wrapper =
      make_test_subscriber<CallExact>(ordering_gate->on_proposal(), 1);
  gate_wrapper.subscribe([&](auto val) { ASSERT_EQ(val.get(), proposal); });

  rounds.get_subscriber().on_next(OnDemandOrderingGate::EmptyEvent{});

  ASSERT_TRUE(gate_wrapper.validate());
}

/**
 * @given initialized ordering gate
 * @when a block round event with height is received from the PCS
 * AND a proposal is not retrieved from the network
 * @then new empty proposal round based on the received height is initiated
 */
TEST_F(OnDemandOrderingGateTest, BlockEventNoProposal) {
  consensus::Round round{3, 1};

  boost::optional<OdOsNotification::ProposalType> oproposal;

  EXPECT_CALL(*ordering_service, onCollaborationOutcome(round)).Times(1);
  EXPECT_CALL(*notification, onRequestProposal(round))
      .WillOnce(Return(ByMove(std::move(oproposal))));

  OdOsNotification::ProposalType uproposal;
  auto proposal = uproposal.get();

  EXPECT_CALL(*factory, unsafeCreateProposal(_, _, _))
      .WillOnce(Return(ByMove(std::move(uproposal))));

  auto gate_wrapper =
      make_test_subscriber<CallExact>(ordering_gate->on_proposal(), 1);
  gate_wrapper.subscribe([&](auto val) { ASSERT_EQ(val.get(), proposal); });

  rounds.get_subscriber().on_next(OnDemandOrderingGate::BlockEvent{round, {}});

  ASSERT_TRUE(gate_wrapper.validate());
}

/**
 * @given initialized ordering gate
 * @when an empty block round event is received from the PCS
 * AND a proposal is not retrieved from the network
 * @then new empty proposal round based on the received height is initiated
 */
TEST_F(OnDemandOrderingGateTest, EmptyEventNoProposal) {
  consensus::Round round{initial_round.block_round,
                         initial_round.reject_round + 1};

  boost::optional<OdOsNotification::ProposalType> oproposal;

  EXPECT_CALL(*ordering_service, onCollaborationOutcome(round)).Times(1);
  EXPECT_CALL(*notification, onRequestProposal(round))
      .WillOnce(Return(ByMove(std::move(oproposal))));

  OdOsNotification::ProposalType uproposal;
  auto proposal = uproposal.get();

  EXPECT_CALL(*factory, unsafeCreateProposal(_, _, _))
      .WillOnce(Return(ByMove(std::move(uproposal))));

  auto gate_wrapper =
      make_test_subscriber<CallExact>(ordering_gate->on_proposal(), 1);
  gate_wrapper.subscribe([&](auto val) { ASSERT_EQ(val.get(), proposal); });

  rounds.get_subscriber().on_next(OnDemandOrderingGate::EmptyEvent{});

  ASSERT_TRUE(gate_wrapper.validate());
}

/**
 * @given initialized ordering gate
<<<<<<< HEAD
 * @when new proposal arrives and the transaction was already committed
 * @then the resulting proposal emitted by ordering gate does not contain
 * this transaction
 */
TEST_F(OnDemandOrderingGateTest, ReplayedTransactionInProposal) {
  auto block = std::make_shared<MockBlock>();
  EXPECT_CALL(*block, height()).WillRepeatedly(Return(2));
  OnDemandOrderingGate::BlockEvent event = {block};

  // initialize mock transaction
  auto tx1 = std::make_shared<NiceMock<MockTransaction>>();
  auto hash = shared_model::crypto::Hash("mock code is readable");
  ON_CALL(*tx1, hash()).WillByDefault(testing::ReturnRef(testing::Const(hash)));
  std::vector<decltype(tx1)> txs{tx1};
  auto tx_range = txs | boost::adaptors::indirected;

  // initialize mock proposal
  auto proposal = std::make_unique<NiceMock<MockProposal>>();
  ON_CALL(*proposal, transactions()).WillByDefault(Return(tx_range));
  boost::optional<OdOsNotification::ProposalType> arriving_proposal =
      std::unique_ptr<shared_model::interface::Proposal>(std::move(proposal));

  // set expectations for ordering service
  EXPECT_CALL(*ordering_service, onCollaborationOutcome(initial_round))
      .Times(1);
  EXPECT_CALL(*notification, onRequestProposal(initial_round))
      .WillOnce(Return(ByMove(std::move(arriving_proposal))));
  EXPECT_CALL(*tx_cache,
              check(testing::Matcher<const shared_model::crypto::Hash &>(_)))
      .WillOnce(Return(boost::make_optional<ametsuchi::TxCacheStatusType>(
          iroha::ametsuchi::tx_cache_status_responses::Committed())));
  // expect proposal to be created without any transactions because it was
  // removed by tx cache
  EXPECT_CALL(
      *factory,
      unsafeCreateProposal(
          _, _, MockUnsafeProposalFactory::TransactionsCollectionType()))
      .Times(1);

  auto gate_wrapper =
      make_test_subscriber<CallExact>(ordering_gate->on_proposal(), 1);
  gate_wrapper.subscribe([&](auto proposal) {});
  rounds.get_subscriber().on_next(event);

  ASSERT_TRUE(gate_wrapper.validate());
=======
 * @when block event with no batches is emitted @and cache contains batch1 and
 * batch2 on the head
 * @then batch1 and batch2 are propagated to network
 */
TEST_F(OnDemandOrderingGateTest, SendBatchesFromTheCache) {
  // prepare hashes for mock batches
  shared_model::interface::types::HashType hash1("hash1");
  shared_model::interface::types::HashType hash2("hash2");

  // prepare batches
  auto batch1 = createMockBatchWithHash(hash1);
  auto batch2 = createMockBatchWithHash(hash2);

  cache::OrderingGateCache::BatchesSetType collection{batch1, batch2};

  EXPECT_CALL(*cache, pop()).WillOnce(Return(collection));

  EXPECT_CALL(*cache, addToBack(UnorderedElementsAreArray(collection)))
      .Times(1);
  EXPECT_CALL(*notification,
              onBatches(initial_round, UnorderedElementsAreArray(collection)))
      .Times(1);

  rounds.get_subscriber().on_next(
      OnDemandOrderingGate::BlockEvent{initial_round, {}});
}

/**
 * @given initialized ordering gate
 * @when an block round event is received from the PCS
 * @then all batches from that event are removed from the cache
 */
TEST_F(OnDemandOrderingGateTest, BatchesRemoveFromCache) {
  // prepare hashes for mock batches
  shared_model::interface::types::HashType hash1("hash1");
  shared_model::interface::types::HashType hash2("hash2");

  // prepare batches
  auto batch1 = createMockBatchWithHash(hash1);
  auto batch2 = createMockBatchWithHash(hash2);

  EXPECT_CALL(*cache, pop()).Times(1);
  EXPECT_CALL(*cache, remove(UnorderedElementsAre(hash1, hash2))).Times(1);

  rounds.get_subscriber().on_next(
      OnDemandOrderingGate::BlockEvent{initial_round, {hash1, hash2}});
>>>>>>> fb4b4b53
}<|MERGE_RESOLUTION|>--- conflicted
+++ resolved
@@ -32,12 +32,8 @@
   void SetUp() override {
     ordering_service = std::make_shared<MockOnDemandOrderingService>();
     notification = std::make_shared<MockOdOsNotification>();
-<<<<<<< HEAD
+    cache = std::make_shared<cache::MockOrderingGateCache>();
     auto ufactory = std::make_unique<NiceMock<MockUnsafeProposalFactory>>();
-=======
-    cache = std::make_shared<cache::MockOrderingGateCache>();
-    auto ufactory = std::make_unique<MockUnsafeProposalFactory>();
->>>>>>> fb4b4b53
     factory = ufactory.get();
     tx_cache = std::make_shared<ametsuchi::MockTxPresenceCache>();
     ON_CALL(*tx_cache,
@@ -201,15 +197,12 @@
 
 /**
  * @given initialized ordering gate
-<<<<<<< HEAD
  * @when new proposal arrives and the transaction was already committed
  * @then the resulting proposal emitted by ordering gate does not contain
  * this transaction
  */
 TEST_F(OnDemandOrderingGateTest, ReplayedTransactionInProposal) {
-  auto block = std::make_shared<MockBlock>();
-  EXPECT_CALL(*block, height()).WillRepeatedly(Return(2));
-  OnDemandOrderingGate::BlockEvent event = {block};
+  OnDemandOrderingGate::BlockEvent event = {initial_round, {}};
 
   // initialize mock transaction
   auto tx1 = std::make_shared<NiceMock<MockTransaction>>();
@@ -247,7 +240,10 @@
   rounds.get_subscriber().on_next(event);
 
   ASSERT_TRUE(gate_wrapper.validate());
-=======
+}
+
+/**
+ * @given initialized ordering gate
  * @when block event with no batches is emitted @and cache contains batch1 and
  * batch2 on the head
  * @then batch1 and batch2 are propagated to network
@@ -294,5 +290,4 @@
 
   rounds.get_subscriber().on_next(
       OnDemandOrderingGate::BlockEvent{initial_round, {hash1, hash2}});
->>>>>>> fb4b4b53
 }