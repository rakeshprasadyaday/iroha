--- conflicted
+++ resolved
@@ -18,33 +18,6 @@
     return AcceptanceFixture::makeUserWithPerms(perms);
   }
 
-<<<<<<< HEAD
-  /**
-   * Create valid base pre-built transaction
-   * @return pre-built tx
-   */
-  auto baseTx() {
-    return TestUnsignedTransactionBuilder()
-        .creatorAccountId(kUserId)
-        .createdTime(iroha::time::now())
-        .quorum(1);
-  }
-
-  /**
-   * Completes pre-built transaction
-   * @param builder is a pre-built tx
-   * @return built tx
-   */
-  template <typename TestTransactionBuilder>
-  auto completeTx(TestTransactionBuilder builder) {
-    return builder.build().signAndAddSignature(kUserKeypair);
-  }
-
-  const std::string kUser = "user"s;
-  const std::string kAsset = IntegrationTestFramework::kAssetName + "#test";
-  const std::string kUserId = kUser + "@test";
-=======
->>>>>>> 234f266a
   const std::string kAmount = "1.0";
 };
 
