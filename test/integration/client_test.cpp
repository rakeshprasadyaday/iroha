/**
 * Copyright Soramitsu Co., Ltd. 2017 All Rights Reserved.
 * http://soramitsu.co.jp
 *
 * Licensed under the Apache License, Version 2.0 (the "License");
 * you may not use this file except in compliance with the License.
 * You may obtain a copy of the License at
 *
 *        http://www.apache.org/licenses/LICENSE-2.0
 *
 * Unless required by applicable law or agreed to in writing, software
 * distributed under the License is distributed on an "AS IS" BASIS,
 * WITHOUT WARRANTIES OR CONDITIONS OF ANY KIND, either express or implied.
 * See the License for the specific language governing permissions and
 * limitations under the License.
 */

#include "endpoint.pb.h"
#include "responses.pb.h"

#include "client.hpp"

#include "model/sha3_hash.hpp"
#include "module/irohad/ametsuchi/ametsuchi_mocks.hpp"
#include "module/irohad/multi_sig_transactions/mst_mocks.hpp"
#include "module/irohad/network/network_mocks.hpp"
#include "module/irohad/validation/validation_mocks.hpp"
#include "module/shared_model/builders/protobuf/test_query_builder.hpp"
#include "module/shared_model/builders/protobuf/test_transaction_builder.hpp"

#include "main/server_runner.hpp"
#include "torii/command_service.hpp"
#include "torii/processor/query_processor_impl.hpp"
#include "torii/processor/transaction_processor_impl.hpp"
#include "torii/query_service.hpp"

#include "model/converters/json_common.hpp"
#include "model/converters/json_query_factory.hpp"
#include "model/converters/json_transaction_factory.hpp"
#include "model/converters/pb_transaction_factory.hpp"
#include "model/permissions.hpp"

#include "builders/protobuf/queries.hpp"
#include "builders/protobuf/transaction.hpp"

constexpr const char *Ip = "0.0.0.0";
constexpr int Port = 50051;

using ::testing::A;
using ::testing::AtLeast;
using ::testing::Return;
using ::testing::_;

using namespace iroha::ametsuchi;
using namespace iroha::network;
using namespace iroha::validation;
using namespace iroha::model::converters;
using namespace iroha::model;
using namespace shared_model::proto;

using namespace std::chrono_literals;
constexpr std::chrono::milliseconds proposal_delay = 10s;

class ClientServerTest : public testing::Test {
 public:
  virtual void SetUp() {
    spdlog::set_level(spdlog::level::off);
    // Run a server
    runner = std::make_unique<ServerRunner>(std::string(Ip) + ":"
                                            + std::to_string(Port));
<<<<<<< HEAD
    th = std::thread([this] {
      // ----------- Command Service --------------
      pcsMock = std::make_shared<MockPeerCommunicationService>();
      svMock = std::make_shared<MockStatelessValidator>();
      mst = std::make_shared<iroha::MockMstProcessor>();
      wsv_query = std::make_shared<MockWsvQuery>();
      block_query = std::make_shared<MockBlockQuery>();
      storageMock = std::make_shared<MockStorage>();

      rxcpp::subjects::subject<iroha::model::Proposal> prop_notifier;
      rxcpp::subjects::subject<Commit> commit_notifier;
      rxcpp::subjects::subject<iroha::DataType> mst_prepared_notifier;
      rxcpp::subjects::subject<iroha::DataType> mst_expired_notifier;

      EXPECT_CALL(*pcsMock, on_proposal())
          .WillRepeatedly(Return(prop_notifier.get_observable()));
      EXPECT_CALL(*pcsMock, on_commit())
          .WillRepeatedly(Return(commit_notifier.get_observable()));

      EXPECT_CALL(*mst, onPreparedTransactionsImpl())
          .WillRepeatedly(Return(mst_prepared_notifier.get_observable()));
      EXPECT_CALL(*mst, onExpiredTransactionsImpl())
          .WillRepeatedly(Return(mst_expired_notifier.get_observable()));

      auto tx_processor =
          std::make_shared<iroha::torii::TransactionProcessorImpl>(
              pcsMock, svMock, mst);
      auto pb_tx_factory =
          std::make_shared<iroha::model::converters::PbTransactionFactory>();
=======

    // ----------- Command Service --------------
    pcsMock = std::make_shared<MockPeerCommunicationService>();
    wsv_query = std::make_shared<MockWsvQuery>();
    block_query = std::make_shared<MockBlockQuery>();

    rxcpp::subjects::subject<
          std::shared_ptr<shared_model::interface::Proposal>>
          prop_notifier;
    rxcpp::subjects::subject<iroha::Commit> commit_notifier;

    EXPECT_CALL(*pcsMock, on_proposal())
        .WillRepeatedly(Return(prop_notifier.get_observable()));

    EXPECT_CALL(*pcsMock, on_commit())
        .WillRepeatedly(Return(commit_notifier.get_observable()));
>>>>>>> def7bc4f

    auto tx_processor =
        std::make_shared<iroha::torii::TransactionProcessorImpl>(pcsMock);

    auto pb_tx_factory =
        std::make_shared<iroha::model::converters::PbTransactionFactory>();

    //----------- Query Service ----------
    auto qpf = std::make_unique<iroha::model::QueryProcessingFactory>(
        wsv_query, block_query);

      auto qpi = std::make_shared<iroha::torii::QueryProcessorImpl>(
          std::move(qpf));

      //----------- Server run ----------------
      runner
          ->append(std::make_unique<torii::CommandService>( tx_processor, block_query, proposal_delay))
          .append(std::make_unique<torii::QueryService>(qpi))
          .run();


    runner->waitForServersReady();
  }

  std::unique_ptr<ServerRunner> runner;
  std::shared_ptr<MockPeerCommunicationService> pcsMock;
<<<<<<< HEAD
  std::shared_ptr<MockStatelessValidator> svMock;
  std::shared_ptr<iroha::MockMstProcessor> mst;
=======
>>>>>>> def7bc4f

  std::shared_ptr<MockWsvQuery> wsv_query;
  std::shared_ptr<MockBlockQuery> block_query;
};

TEST_F(ClientServerTest, SendTxWhenValid) {
  iroha_cli::CliClient client(Ip, Port);
  EXPECT_CALL(*pcsMock, propagate_transaction(_)).Times(1);

  auto shm_tx = shared_model::proto::TransactionBuilder()
                    .creatorAccountId("some@account")
                    .txCounter(1)
                    .createdTime(iroha::time::now())
                    .setAccountQuorum("some@account", 2)
                    .build()
                    .signAndAddSignature(
                        shared_model::crypto::DefaultCryptoAlgorithmType::
                            generateKeypair());

  std::unique_ptr<iroha::model::Transaction> old_model(shm_tx.makeOldModel());
  auto status = client.sendTx(*old_model);
  ASSERT_EQ(status.answer, iroha_cli::CliClient::OK);
}

TEST_F(ClientServerTest, SendTxWhenInvalidJson) {
  iroha_cli::CliClient client(Ip, Port);
  // Must not call stateful validation since json is invalid
  // Json with no Transaction
  auto json_string =
      R"({"creator_account_id": "test",
          "commands":[{
            "command_type": "AddPeer",
            "peer": {
              "address": "localhost",
              "peer_key": "2323232323232323232323232323232323232323232323232323232323232323"
            }
          }]
        })";
  JsonTransactionFactory tx_factory;
  auto json_doc = stringToJson(json_string);
  ASSERT_TRUE(json_doc.has_value());
  auto model_tx = tx_factory.deserialize(json_doc.value());
  ASSERT_FALSE(model_tx.has_value());
}

TEST_F(ClientServerTest, SendTxWhenStatelessInvalid) {
  // creating stateless invalid tx
  auto shm_tx = TestTransactionBuilder()
                    .creatorAccountId("some@account")
                    .txCounter(1)
                    .createdTime(iroha::time::now())
                    .setAccountQuorum("some@@account", 2)
                    .build();
  std::unique_ptr<iroha::model::Transaction> old_tx(shm_tx.makeOldModel());

  ASSERT_EQ(iroha_cli::CliClient(Ip, Port).sendTx(*old_tx).answer,
            iroha_cli::CliClient::OK);
  auto tx_hash = shm_tx.hash();
  ASSERT_EQ(iroha_cli::CliClient(Ip, Port)
                .getTxStatus(shared_model::crypto::toBinaryString(tx_hash))
                .answer.tx_status(),
            iroha::protocol::TxStatus::STATELESS_VALIDATION_FAILED);
}

TEST_F(ClientServerTest, SendQueryWhenInvalidJson) {
  iroha_cli::CliClient client(Ip, Port);
  // Must not call stateful validation since json is invalid and shouldn't be
  // passed to stateless validation

  auto json_query =
      R"({"creator_account_id": "test",
          "commands":[{
            "command_type": "AddPeer",
            "peer": {
              "address": "localhost",
              "peer_key": "2323232323232323232323232323232323232323232323232323232323232323"
            }
          }]
        })";

  JsonQueryFactory queryFactory;
  auto model_query = queryFactory.deserialize(json_query);
  ASSERT_FALSE(model_query.has_value());
}

TEST_F(ClientServerTest, SendQueryWhenStatelessInvalid) {
  iroha_cli::CliClient client(Ip, Port);

  shared_model::proto::Query query = TestQueryBuilder()
                                         .createdTime(0)
                                         .creatorAccountId("123")
                                         .getAccount("asd")
                                         .build();
  auto proto_query = query.getTransport();

  auto res = client.sendQuery(
      std::shared_ptr<iroha::model::Query>(query.makeOldModel()));
  ASSERT_TRUE(res.status.ok());
  ASSERT_TRUE(res.answer.has_error_response());
  ASSERT_EQ(res.answer.error_response().reason(),
            iroha::model::ErrorResponse::STATELESS_INVALID);
}

TEST_F(ClientServerTest, SendQueryWhenValid) {
  iroha_cli::CliClient client(Ip, Port);
  auto account_admin = iroha::model::Account();
  account_admin.account_id = "admin@test";

  auto account_test = iroha::model::Account();
  account_test.account_id = "test@test";

  EXPECT_CALL(*wsv_query,
              hasAccountGrantablePermission(
                  "admin@test", "test@test", can_get_my_acc_detail))
      .WillOnce(Return(true));

  EXPECT_CALL(*wsv_query, getAccountDetail("test@test", "admin@test", "key"))
      .WillOnce(Return(nonstd::make_optional<std::string>("value")));

  auto query = QueryBuilder()
                   .createdTime(iroha::time::now())
                   .creatorAccountId("admin@test")
                   .queryCounter(1)
                   .getAccountDetail("test@test", "key")
                   .build()
                   .signAndAddSignature(
                       shared_model::crypto::DefaultCryptoAlgorithmType::
                           generateKeypair());

  auto res = client.sendQuery(
      std::shared_ptr<iroha::model::Query>(query.makeOldModel()));
  ASSERT_EQ(res.answer.account_detail_response().detail(), "value");
}

TEST_F(ClientServerTest, SendQueryWhenStatefulInvalid) {
  iroha_cli::CliClient client(Ip, Port);
  auto account_admin = iroha::model::Account();
  account_admin.account_id = "admin@test";

  auto account_test = iroha::model::Account();
  account_test.account_id = "test@test";

  EXPECT_CALL(*wsv_query,
              hasAccountGrantablePermission(
                  "admin@test", "test@test", can_get_my_acc_detail))
      .WillOnce(Return(false));

  auto query = QueryBuilder()
                   .createdTime(iroha::time::now())
                   .creatorAccountId("admin@test")
                   .queryCounter(1)
                   .getAccountDetail("test@test", "key")
                   .build()
                   .signAndAddSignature(
                       shared_model::crypto::DefaultCryptoAlgorithmType::
                           generateKeypair());

  auto res = client.sendQuery(
      std::shared_ptr<iroha::model::Query>(query.makeOldModel()));
  ASSERT_EQ(res.answer.error_response().reason(),
            iroha::protocol::ErrorResponse::STATEFUL_INVALID);
}<|MERGE_RESOLUTION|>--- conflicted
+++ resolved
@@ -68,57 +68,29 @@
     // Run a server
     runner = std::make_unique<ServerRunner>(std::string(Ip) + ":"
                                             + std::to_string(Port));
-<<<<<<< HEAD
-    th = std::thread([this] {
-      // ----------- Command Service --------------
-      pcsMock = std::make_shared<MockPeerCommunicationService>();
-      svMock = std::make_shared<MockStatelessValidator>();
-      mst = std::make_shared<iroha::MockMstProcessor>();
-      wsv_query = std::make_shared<MockWsvQuery>();
-      block_query = std::make_shared<MockBlockQuery>();
-      storageMock = std::make_shared<MockStorage>();
-
-      rxcpp::subjects::subject<iroha::model::Proposal> prop_notifier;
-      rxcpp::subjects::subject<Commit> commit_notifier;
-      rxcpp::subjects::subject<iroha::DataType> mst_prepared_notifier;
-      rxcpp::subjects::subject<iroha::DataType> mst_expired_notifier;
-
-      EXPECT_CALL(*pcsMock, on_proposal())
-          .WillRepeatedly(Return(prop_notifier.get_observable()));
-      EXPECT_CALL(*pcsMock, on_commit())
-          .WillRepeatedly(Return(commit_notifier.get_observable()));
-
-      EXPECT_CALL(*mst, onPreparedTransactionsImpl())
-          .WillRepeatedly(Return(mst_prepared_notifier.get_observable()));
-      EXPECT_CALL(*mst, onExpiredTransactionsImpl())
-          .WillRepeatedly(Return(mst_expired_notifier.get_observable()));
-
-      auto tx_processor =
-          std::make_shared<iroha::torii::TransactionProcessorImpl>(
-              pcsMock, svMock, mst);
-      auto pb_tx_factory =
-          std::make_shared<iroha::model::converters::PbTransactionFactory>();
-=======
 
     // ----------- Command Service --------------
     pcsMock = std::make_shared<MockPeerCommunicationService>();
+    mst = std::make_shared<iroha::MockMstProcessor>();
     wsv_query = std::make_shared<MockWsvQuery>();
     block_query = std::make_shared<MockBlockQuery>();
 
-    rxcpp::subjects::subject<
-          std::shared_ptr<shared_model::interface::Proposal>>
-          prop_notifier;
+    rxcpp::subjects::subject<std::shared_ptr<shared_model::interface::Proposal>>
+        prop_notifier;
     rxcpp::subjects::subject<iroha::Commit> commit_notifier;
 
     EXPECT_CALL(*pcsMock, on_proposal())
         .WillRepeatedly(Return(prop_notifier.get_observable()));
-
     EXPECT_CALL(*pcsMock, on_commit())
         .WillRepeatedly(Return(commit_notifier.get_observable()));
->>>>>>> def7bc4f
+
+    EXPECT_CALL(*mst, onPreparedTransactionsImpl())
+        .WillRepeatedly(Return(mst_prepared_notifier.get_observable()));
+    EXPECT_CALL(*mst, onExpiredTransactionsImpl())
+        .WillRepeatedly(Return(mst_expired_notifier.get_observable()));
 
     auto tx_processor =
-        std::make_shared<iroha::torii::TransactionProcessorImpl>(pcsMock);
+        std::make_shared<iroha::torii::TransactionProcessorImpl>(pcsMock, mst);
 
     auto pb_tx_factory =
         std::make_shared<iroha::model::converters::PbTransactionFactory>();
@@ -127,26 +99,22 @@
     auto qpf = std::make_unique<iroha::model::QueryProcessingFactory>(
         wsv_query, block_query);
 
-      auto qpi = std::make_shared<iroha::torii::QueryProcessorImpl>(
-          std::move(qpf));
-
-      //----------- Server run ----------------
-      runner
-          ->append(std::make_unique<torii::CommandService>( tx_processor, block_query, proposal_delay))
-          .append(std::make_unique<torii::QueryService>(qpi))
-          .run();
-
+    auto qpi =
+        std::make_shared<iroha::torii::QueryProcessorImpl>(std::move(qpf));
+
+    //----------- Server run ----------------
+    runner
+        ->append(std::make_unique<torii::CommandService>(
+            tx_processor, block_query, proposal_delay))
+        .append(std::make_unique<torii::QueryService>(qpi))
+        .run();
 
     runner->waitForServersReady();
   }
 
   std::unique_ptr<ServerRunner> runner;
   std::shared_ptr<MockPeerCommunicationService> pcsMock;
-<<<<<<< HEAD
-  std::shared_ptr<MockStatelessValidator> svMock;
   std::shared_ptr<iroha::MockMstProcessor> mst;
-=======
->>>>>>> def7bc4f
 
   std::shared_ptr<MockWsvQuery> wsv_query;
   std::shared_ptr<MockBlockQuery> block_query;
