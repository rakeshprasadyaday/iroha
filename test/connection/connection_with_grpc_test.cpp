--- conflicted
+++ resolved
@@ -75,74 +75,4 @@
 
     server_thread.detach();
     connection::finish();
-<<<<<<< HEAD
-}
-
-TEST(ConnectionWithGrpc, Transaction_Add_Asset){
-    logger::setLogLevel(logger::LogLevel::DEBUG);
-
-    connection::initialize_peer();
-
-    auto server = []() {
-        connection::iroha::Sumeragi::Verify::receive([](const std::string &from, ConsensusEvent &event) {
-            ASSERT_STREQ( event.transaction().senderpubkey().c_str(),              "karin");
-            ASSERT_STREQ( event.transaction().asset().name().c_str(),              "nao");
-            ASSERT_STREQ( event.transaction().asset().smartcontractname().c_str(), "NaoTo8MaContract");
-        });
-        connection::run();
-    };
-
-    std::thread server_thread(server);
-
-    Api::Asset asset;
-    asset.set_smartcontractname("NaoTo8MaContract");
-    asset.set_name("nao");
-    auto tx = TransactionBuilder<Add<Asset>>()
-        .setSenderPublicKey("karin")
-        .setAsset(asset)
-        .build();
-
-    Api::ConsensusEvent sampleEvent;
-    sampleEvent.mutable_transaction()->CopyFrom(tx);
-
-    connection::iroha::Sumeragi::Verify::send(
-    config::PeerServiceConfig::getInstance().getMyIp(),
-            sampleEvent
-    );
-
-    server_thread.detach();
-    connection::finish();
-}
-
-TEST(ConnectionWithGrpcTorii, Transaction_Add_Peer){
-    logger::setLogLevel(logger::LogLevel::DEBUG);
-
-    connection::initialize_peer();
-
-    auto server = []() {
-        connection::iroha::Sumeragi::Torii::receive([](const std::string &from, Transaction &transaction) {
-            ASSERT_STREQ( transaction.senderpubkey().c_str(),              "sate");
-            ASSERT_STREQ( transaction.peer().publickey().c_str(),          "light");
-            ASSERT_STREQ( transaction.peer().address().c_str(),            "test_ip");
-            ASSERT_TRUE( transaction.peer().trust().value() == 1.0 );
-        });
-        connection::run();
-    };
-
-    std::thread server_thread(server);
-
-    auto tx = TransactionBuilder<Add<Peer>>()
-            .setSenderPublicKey("sate")
-            .setPeer( txbuilder::createPeer( "light", "test_ip", txbuilder::createTrust( 1.0, true ) ) )
-            .build();
-
-    connection::iroha::PeerService::Torii::send(
-    config::PeerServiceConfig::getInstance().getMyIp(),
-            tx
-    );
-
-    server_thread.detach();
-    connection::finish();
-=======
->>>>>>> 7a7b1d28
 }