/**
 * Copyright Soramitsu Co., Ltd. 2018 All Rights Reserved.
 * http://soramitsu.co.jp
 *
 * Licensed under the Apache License, Version 2.0 (the "License");
 * you may not use this file except in compliance with the License.
 * You may obtain a copy of the License at
 *
 *        http://www.apache.org/licenses/LICENSE-2.0
 *
 * Unless required by applicable law or agreed to in writing, software
 * distributed under the License is distributed on an "AS IS" BASIS,
 * WITHOUT WARRANTIES OR CONDITIONS OF ANY KIND, either express or implied.
 * See the License for the specific language governing permissions and
 * limitations under the License.
 */

#ifndef IROHA_IROHA_INSTANCE_HPP
#define IROHA_IROHA_INSTANCE_HPP

#include <chrono>
#include <memory>
#include <string>
<<<<<<< HEAD

#include "common/types.hpp"
#include "framework/config_helper.hpp"
#include "integration/pipeline/test_irohad.hpp"
=======
>>>>>>> 61969d20

namespace shared_model {
  namespace interface {
    class Block;
  }  // namespace interface
  namespace crypto {
    class Keypair;
  }  // namespace crypto
}  // namespace shared_model

namespace integration_framework {
  class TestIrohad;

  class IrohaInstance {
   public:
    IrohaInstance();

    void makeGenesis(const shared_model::interface::Block &block);

    void rawInsertBlock(const shared_model::interface::Block &block);
    void initPipeline(const shared_model::crypto::Keypair &key_pair,
                      size_t max_proposal_size = 10);

    void run();

    std::shared_ptr<TestIrohad> &getIrohaInstance();

    std::string getPostgreCredsOrDefault(const std::string &default_conn =
                                             "host=localhost port=5432 "
                                             "user=postgres "
                                             "password=mysecretpassword");

    std::shared_ptr<TestIrohad> instance_;

    // config area
    const std::string block_store_dir_;
    const std::string pg_conn_;
    const size_t torii_port_;
    const size_t internal_port_;
    const std::chrono::milliseconds proposal_delay_;
    const std::chrono::milliseconds vote_delay_;
    const std::chrono::milliseconds load_delay_;
  };
}  // namespace integration_framework
#endif  // IROHA_IROHA_INSTANCE_HPP<|MERGE_RESOLUTION|>--- conflicted
+++ resolved
@@ -21,13 +21,6 @@
 #include <chrono>
 #include <memory>
 #include <string>
-<<<<<<< HEAD
-
-#include "common/types.hpp"
-#include "framework/config_helper.hpp"
-#include "integration/pipeline/test_irohad.hpp"
-=======
->>>>>>> 61969d20
 
 namespace shared_model {
   namespace interface {
