--- conflicted
+++ resolved
@@ -133,10 +133,6 @@
     // peer initialization
     iroha_instance_->initPipeline(keypair, maximum_proposal_size_);
     log_->info("created pipeline");
-<<<<<<< HEAD
-=======
-    iroha_instance_->getIrohaInstance()->resetOrderingService();
->>>>>>> b0d2b696
   }
 
   void IntegrationTestFramework::subscribeQueuesAndRun() {
