--- conflicted
+++ resolved
@@ -252,12 +252,7 @@
 
     iroha_instance_->initPipeline(keypair, maximum_proposal_size_);
     log_->info("created pipeline");
-<<<<<<< HEAD
-    iroha_instance_->getIrohaInstance()->resetOrderingService();
-
     makeFakePeers();
-=======
->>>>>>> 37bb1444
   }
 
   void IntegrationTestFramework::subscribeQueuesAndRun() {
@@ -351,9 +346,9 @@
         ->onExpiredBatches();
   }
 
-  rxcpp::observable<iroha::network::Commit>
-  IntegrationTestFramework::getYacOnCommitObservable() {
-    return iroha_instance_->getIrohaInstance()->getConsensusGate()->on_commit();
+  rxcpp::observable<iroha::consensus::GateObject>
+  IntegrationTestFramework::getYacOnOutcomeObservable() {
+    return iroha_instance_->getIrohaInstance()->getConsensusGate()->onOutcome();
   }
 
   IntegrationTestFramework &IntegrationTestFramework::getTxStatus(
