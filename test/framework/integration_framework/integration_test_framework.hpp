/**
 * Copyright Soramitsu Co., Ltd. All Rights Reserved.
 * SPDX-License-Identifier: Apache-2.0
 */

#ifndef IROHA_INTEGRATION_FRAMEWORK_HPP
#define IROHA_INTEGRATION_FRAMEWORK_HPP

#include <algorithm>
#include <chrono>
#include <exception>
#include <functional>
#include <queue>
#include <string>
#include <thread>
#include <vector>

#include <tbb/concurrent_queue.h>
#include <boost/filesystem.hpp>
#include "backend/protobuf/query_responses/proto_query_response.hpp"
#include "backend/protobuf/transaction_responses/proto_tx_response.hpp"
#include "framework/integration_framework/iroha_instance.hpp"
#include "framework/integration_framework/test_irohad.hpp"
#include "interfaces/common_objects/peer.hpp"
#include "interfaces/iroha_internal/transaction_sequence.hpp"
#include "logger/logger.hpp"
#include "multi_sig_transactions/state/mst_state.hpp"
#include "network/impl/async_grpc_client.hpp"
#include "network/mst_transport.hpp"
#include "torii/command_client.hpp"
#include "torii/query_client.hpp"

namespace shared_model {
  namespace crypto {
    class Keypair;
  }
  namespace interface {
    class Block;
    class Proposal;
  }  // namespace interface
  namespace proto {
    class Block;
  }
}  // namespace shared_model
namespace iroha {
  namespace consensus {
    namespace yac {
      class YacNetwork;
      struct VoteMessage;
    }  // namespace yac
  }    // namespace consensus
  namespace network {
    class MstTransportGrpc;
    class OrderingServiceTransport;
  }  // namespace network
  namespace ordering {
    class OrderingGateTransportGrpc;
  }
  namespace validation {
    struct VerifiedProposalAndErrors;
  }
}  // namespace iroha

namespace integration_framework {

  namespace fake_peer {
    class FakePeer;
  }

<<<<<<< HEAD
  class PortGuard;

  using std::chrono::milliseconds;
=======
  class FakePeer;
  class PortGuard;
>>>>>>> a5ef75f1

  class IntegrationTestFramework {
   private:
    using ProposalType = std::shared_ptr<shared_model::interface::Proposal>;
    using VerifiedProposalType =
        std::shared_ptr<iroha::validation::VerifiedProposalAndErrors>;
    using BlockType = std::shared_ptr<shared_model::interface::Block>;
    using TxResponseType =
        std::shared_ptr<shared_model::interface::TransactionResponse>;

   public:
    /**
     * Construct test framework instance
     * @param maximum_proposal_size - Maximum number of transactions per
     * proposal
     * @param dbname - override database name to use (optional)
     * @param cleanup_on_exit - whether to clean resources on exit
     * @param mst_support - enables multisignature tx support
     * @param block_store_path - specifies path where blocks will be stored
     * @param proposal_waiting - timeout for next proposal appearing
     * @param block_waiting - timeout for next committed block appearing
     */
    explicit IntegrationTestFramework(
        size_t maximum_proposal_size,
        const boost::optional<std::string> &dbname = boost::none,
        bool cleanup_on_exit = true,
        bool mst_support = false,
        const std::string &block_store_path =
            (boost::filesystem::temp_directory_path()
             / boost::filesystem::unique_path())
                .string(),
        milliseconds proposal_waiting = milliseconds(20000),
        milliseconds block_waiting = milliseconds(20000),
        milliseconds tx_response_waiting = milliseconds(10000));

    ~IntegrationTestFramework();

    std::future<std::shared_ptr<fake_peer::FakePeer>> addInitialPeer(
        const boost::optional<shared_model::crypto::Keypair> &key);

    /**
     * Construct default genesis block.
     *
     * Genesis block contains single transaction that
     * creates an admin account (kAdminName) with its role (kAdminRole), a
     * domain (kDomain) with its default role (kDefaultRole), and an asset
     * (kAssetName).
     * @param key - signing key
     * @return signed genesis block
     */
    shared_model::proto::Block defaultBlock(
        const shared_model::crypto::Keypair &key) const;

    /**
     * Initialize Iroha instance with default genesis block and provided signing
     * key
     * @param keypair - signing key
     * @return this
     */
    IntegrationTestFramework &setInitialState(
        const shared_model::crypto::Keypair &keypair);

    /// Set Gossip MST propagation parameters.
    IntegrationTestFramework &setMstGossipParams(
        std::chrono::milliseconds mst_gossip_emitting_period,
        uint32_t mst_gossip_amount_per_once);

    /**
     * Initialize Iroha instance with provided genesis block and signing key
     * @param keypair - signing key
     * @param block - genesis block used for iroha initialization
     * @return this
     */
    IntegrationTestFramework &setInitialState(
        const shared_model::crypto::Keypair &keypair,
        const shared_model::interface::Block &block);

    /**
     * Initialize Iroha instance using the data left in block store from
     * previous launch of Iroha
     * @param keypair - signing key used for initialization of previous instance
     */
    IntegrationTestFramework &recoverState(
        const shared_model::crypto::Keypair &keypair);

    /**
     * Send transaction to Iroha without wating for proposal and validating its
     * status
     * @param tx - transaction to send
     */
    IntegrationTestFramework &sendTxWithoutValidation(
        const shared_model::proto::Transaction &tx);

    /**
     * Send transaction to Iroha and validate its status
     * @param tx - transaction for sending
     * @param validation - callback for transaction status validation that
     * receives object of type \relates shared_model::proto::TransactionResponse
     * by reference
     * @return this
     */
    IntegrationTestFramework &sendTx(
        const shared_model::proto::Transaction &tx,
        std::function<void(const shared_model::proto::TransactionResponse &)>
            validation);

    /**
     * Send transaction to Iroha without status validation
     * @param tx - transaction for sending
     * @return this
     */
    IntegrationTestFramework &sendTx(
        const shared_model::proto::Transaction &tx);

    /**
     * Send transaction to Iroha with awaiting proposal
     * and without status validation
     * @param tx - transaction for sending
     * @return this
     */
    IntegrationTestFramework &sendTxAwait(
        const shared_model::proto::Transaction &tx);

    /**
     * Send transaction to Iroha with awaiting proposal and without status
     * validation. Issue callback on the result.
     * @param tx - transaction for sending
     * @param check - callback for checking committed block
     * @return this
     */
    IntegrationTestFramework &sendTxAwait(
        const shared_model::proto::Transaction &tx,
        std::function<void(const BlockType &)> check);

    /**
     * Send transactions to Iroha and validate obtained statuses
     * @param tx_sequence - transactions sequence
     * @param validation - callback for transactions statuses validation.
     * Applied to the vector of returned statuses
     * @return this
     */
    IntegrationTestFramework &sendTxSequence(
        const shared_model::interface::TransactionSequence &tx_sequence,
        std::function<void(std::vector<shared_model::proto::TransactionResponse>
                               &)> validation = [](const auto &) {});

    /**
     * Send transactions to Iroha with awaiting proposal and without status
     * validation
     * @param tx_sequence - sequence for sending
     * @param check - callback for checking committed block
     * @return this
     */
    IntegrationTestFramework &sendTxSequenceAwait(
        const shared_model::interface::TransactionSequence &tx_sequence,
        std::function<void(const BlockType &)> check);

    /**
     * Check current status of transaction
     * @param hash - hash of transaction to check
     * @param validation - callback that receives transaction response
     * @return this
     */
    IntegrationTestFramework &getTxStatus(
        const shared_model::crypto::Hash &hash,
        std::function<void(const shared_model::proto::TransactionResponse &)>
            validation);

    /**
     * Send query to Iroha and validate the response
     * @param qry - query to be requested
     * @param validation - callback for query result check that receives object
     * of type \relates shared_model::proto::QueryResponse by reference
     * @return this
     */
    IntegrationTestFramework &sendQuery(
        const shared_model::proto::Query &qry,
        std::function<void(const shared_model::proto::QueryResponse &)>
            validation);

    /**
     * Send query to Iroha without response validation
     * @param qry - query to be requested
     * @return this
     */
    IntegrationTestFramework &sendQuery(const shared_model::proto::Query &qry);

    /// Send proposal to this peer' s ordering service.
    IntegrationTestFramework &sendProposal(
        std::unique_ptr<shared_model::interface::Proposal> proposal);

    /// Send a batch of transactions to this peer's ordering service.
    IntegrationTestFramework &sendBatch(
        const std::shared_ptr<shared_model::interface::TransactionBatch>
            &batch);

    /**
     * Send MST state message to this peer.
     * @param src_key - the key of the peer which the message appears to come
     * from
     * @param mst_state - the MST state to send
     * @return this
     */
    IntegrationTestFramework &sendMstState(
        const shared_model::crypto::PublicKey &src_key,
        const iroha::MstState &mst_state);

    /**
     * Send MST state message to this peer.
     * @param src_key - the key of the peer which the message appears to come
     * from
     * @param mst_state - the MST state to send
     * @return this
     */
    IntegrationTestFramework &sendYacState(
        const std::vector<iroha::consensus::yac::VoteMessage> &yac_state);

    /**
     * Request next proposal from queue and serve it with custom handler
     * @param validation - callback that receives object of type \relates
     * std::shared_ptr<shared_model::interface::Proposal> by reference
     * @return this
     */
    IntegrationTestFramework &checkProposal(
        std::function<void(const ProposalType &)> validation);

    /**
     * Request next proposal from queue and skip it
     * @return this
     */
    IntegrationTestFramework &skipProposal();

    /**
     * Request next verified proposal from queue and check it with provided
     * function
     * @param validation - callback that receives object of type \relates
     * std::shared_ptr<shared_model::interface::Proposal> by reference
     * @return this
     * TODO mboldyrev 27.10.2018: make validation function accept
     *                IR-1822     VerifiedProposalType argument
     */
    IntegrationTestFramework &checkVerifiedProposal(
        std::function<void(const ProposalType &)> validation);

    /**
     * Request next verified proposal from queue and skip it
     * @return this
     */
    IntegrationTestFramework &skipVerifiedProposal();

    /**
     * Request next block from queue and serve it with custom handler
     * @param validation - callback that receives object of type \relates
     * std::shared_ptr<shared_model::interface::Block> by reference
     * @return this
     */
    IntegrationTestFramework &checkBlock(
        std::function<void(const BlockType &)> validation);

    /**
     * Request next block from queue and skip it
     * @return this
     */
    IntegrationTestFramework &skipBlock();

    rxcpp::observable<std::shared_ptr<iroha::MstState>>
    getMstStateUpdateObservable();

    rxcpp::observable<iroha::BatchPtr> getMstPreparedBatchesObservable();

    rxcpp::observable<iroha::BatchPtr> getMstExpiredBatchesObservable();

    rxcpp::observable<iroha::network::Commit> getYacOnCommitObservable();

    /**
     * Request next status of the transaction
     * @param tx_hash is hash for filtering responses
     * @return this
     */
    IntegrationTestFramework &checkStatus(
        const shared_model::interface::types::HashType &tx_hash,
        std::function<void(const shared_model::proto::TransactionResponse &)>
            validation);

    /**
     * Reports the port used for internal purposes like MST communications
     * @return occupied port number
     */
    size_t internalPort() const;

    /**
     * Shutdown ITF instance
     */
    void done();

    /// Get the controlled Iroha instance.
    const std::shared_ptr<IrohaInstance> &getIrohaInstance() const;

   protected:
    using AsyncCall = iroha::network::AsyncGrpcClient<google::protobuf::Empty>;

    /**
     * general way to fetch object from concurrent queue
     * @tparam Queue - Type of queue
     * @tparam ObjectType - Type of fetched object
     * @tparam WaitTime - time for waiting if data doesn't appear
     * @param queue - queue instance for fetching
     * @param ref_for_insertion - reference to insert object
     * @param wait - time of waiting
     * @param error_reason - reason if there is no appeared object at all
     */
    template <typename Queue, typename ObjectType, typename WaitTime>
    void fetchFromQueue(Queue &queue,
                        ObjectType &ref_for_insertion,
                        const WaitTime &wait,
                        const std::string &error_reason);

    /// Cleanup the resources
    void cleanup();

    tbb::concurrent_queue<ProposalType> proposal_queue_;
    tbb::concurrent_queue<VerifiedProposalType> verified_proposal_queue_;
    tbb::concurrent_queue<BlockType> block_queue_;
    std::map<std::string, tbb::concurrent_queue<TxResponseType>>
        responses_queues_;

    std::unique_ptr<PortGuard> port_guard_;
    size_t torii_port_;
    size_t internal_port_;
    std::shared_ptr<IrohaInstance> iroha_instance_;
    torii::CommandSyncClient command_client_;
    torii_utils::QuerySyncClient query_client_;

    std::shared_ptr<AsyncCall> async_call_;

    void initPipeline(const shared_model::crypto::Keypair &keypair);
    void subscribeQueuesAndRun();

    // config area

    /// maximum time of waiting before appearing next proposal
    // TODO 21/12/2017 muratovv make relation of time with instance's config
    milliseconds proposal_waiting;

    /// maximum time of waiting before appearing next committed block
    milliseconds block_waiting;

    /// maximum time of waiting before appearing next transaction response
    milliseconds tx_response_waiting;

    size_t maximum_proposal_size_;

    std::shared_ptr<shared_model::interface::CommonObjectsFactory>
        common_objects_factory_;
    std::shared_ptr<shared_model::interface::AbstractTransportFactory<
        shared_model::interface::Transaction,
        iroha::protocol::Transaction>>
        transaction_factory_;
    std::shared_ptr<shared_model::interface::TransactionBatchParser>
        batch_parser_;
    std::shared_ptr<shared_model::interface::TransactionBatchFactory>
        transaction_batch_factory_;
    std::shared_ptr<iroha::network::MstTransportGrpc> mst_transport_;
    std::shared_ptr<iroha::consensus::yac::YacNetwork> yac_transport_;
    std::shared_ptr<iroha::network::OrderingServiceTransport> os_transport_;
    std::shared_ptr<iroha::ordering::OrderingGateTransportGrpc> og_transport_;

    std::shared_ptr<shared_model::interface::Peer> this_peer_;

   private:
    void makeFakePeers();

    logger::Logger log_ = logger::log("IntegrationTestFramework");
    std::mutex queue_mu;
    std::condition_variable queue_cond;
    bool cleanup_on_exit_;
    std::vector<std::pair<std::promise<std::shared_ptr<fake_peer::FakePeer>>,
                          boost::optional<shared_model::crypto::Keypair>>>
        fake_peers_promises_;
    std::vector<std::shared_ptr<fake_peer::FakePeer>> fake_peers_;
  };

  template <typename Queue, typename ObjectType, typename WaitTime>
  void IntegrationTestFramework::fetchFromQueue(
      Queue &queue,
      ObjectType &ref_for_insertion,
      const WaitTime &wait,
      const std::string &error_reason) {
    std::unique_lock<std::mutex> lk(queue_mu);
    queue_cond.wait_for(lk, wait, [&]() { return not queue.empty(); });
    if (!queue.try_pop(ref_for_insertion)) {
      throw std::runtime_error(error_reason);
    }
  }
}  // namespace integration_framework

#endif  // IROHA_INTEGRATION_FRAMEWORK_HPP<|MERGE_RESOLUTION|>--- conflicted
+++ resolved
@@ -67,14 +67,9 @@
     class FakePeer;
   }
 
-<<<<<<< HEAD
   class PortGuard;
 
   using std::chrono::milliseconds;
-=======
-  class FakePeer;
-  class PortGuard;
->>>>>>> a5ef75f1
 
   class IntegrationTestFramework {
    private:
