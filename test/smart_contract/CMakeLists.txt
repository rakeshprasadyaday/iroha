SET(CMAKE_BUILD_TYPE Debug)

SET(CMAKE_CXX_FLAGS "-g -std=c++1y -Wall -fPIC")
SET(ED25519_PATH "${PROJECT_SOURCE_DIR}/core/vendor/ed25519")
SET(LEVELDB_PATH ${PROJECT_SOURCE_DIR}/core/vendor/leveldb)

IF(${CMAKE_SYSTEM_NAME} MATCHES "Darwin")
  SET(CMAKE_CXX_FLAGS_RELEASE "-Wall -O3 -std=c++1y -Wall -fPIC -Wl,-rpath $ENV{JAVA_HOME}/jre/lib/server")
  SET(CMAKE_CXX_FLAGS_DEBUG   "-Wall -Wextra -DDEBUG -O0 -g -std=c++1y -Wall -fPIC -Wl,-rpath $ENV{JAVA_HOME}/jre/lib/server")
ELSE()
  SET(CMAKE_CXX_FLAGS_RELEASE "-Wall -O3 -std=c++1y -Wall -fPIC -Wl,-rpath $ENV{JAVA_HOME}/jre/lib/amd64")
  SET(CMAKE_CXX_FLAGS_DEBUG   "-Wall -Wextra -DDEBUG -O0 -g -std=c++1y -Wall -fPIC -Wl,-rpath $ENV{JAVA_HOME}/jre/lib/amd64")
ENDIF()


SET(EXECUTABLE_OUTPUT_PATH ${PROJECT_BINARY_DIR}/test_bin)

include_directories(
  ${GTEST_INCLUDE_DIR}
  ${PROJECT_SOURCE_DIR}/core
  $ENV{JAVA_HOME}/include
  ${LEVELDB_PATH}/include
  ${ED25519_PATH}/src
)

link_directories(
  ${ED25519_PATH}/lib
  ${LEVELDB_PATH}/out-static
  ${PROJECT_SOURCE_DIR}/core/infra/crypto
)

IF(${CMAKE_SYSTEM_NAME} MATCHES "Darwin")
  include_directories($ENV{JAVA_HOME}/include/darwin)
  link_directories(
    ${PROJECT_BINARY_DIR}/lib
    $ENV{JAVA_HOME}/jre/lib/server
  )
ELSE()
  include_directories($ENV{JAVA_HOME}/include/linux)
  link_directories(
    ${PROJECT_BINARY_DIR}/lib
    $ENV{JAVA_HOME}/jre/lib/amd64/server
  )
ENDIF()


# Executable java_vm_test
add_executable(java_vm_test java_vm_test.cpp)
add_dependencies(java_vm_test googletest)
target_link_libraries(java_vm_test
  DomainRepository
  snappy
<<<<<<< HEAD
  leveldb
  virtual_machine_with_java
=======
  smart_contract_with_java
>>>>>>> 2cc1ed38
  world_state_repo_with_level_db
  consensus_event
  jvm
  ${GTEST_LIBS_DIR}/libgtest.a
  ${GTEST_LIBS_DIR}/libgtest_main.a
  pthread)
add_test(
  NAME java_vm_test
  COMMAND $<TARGET_FILE:java_vm_test>
)

#add_executable(java_execute_test java_execute_test.cpp)
#target_link_libraries(java_execute_test
#  smart_contract_with_java
#  jvm
#  ${GTEST_LIBS_DIR}/libgtest.a
#  ${GTEST_LIBS_DIR}/libgtest_main.a
#  pthread)
##add_test(
#  NAME java_execute_test
#  COMMAND $<TARGET_FILE:java_execute_test>
#)<|MERGE_RESOLUTION|>--- conflicted
+++ resolved
@@ -50,12 +50,8 @@
 target_link_libraries(java_vm_test
   DomainRepository
   snappy
-<<<<<<< HEAD
   leveldb
   virtual_machine_with_java
-=======
-  smart_contract_with_java
->>>>>>> 2cc1ed38
   world_state_repo_with_level_db
   consensus_event
   jvm
