#!/bin/bash

if [ -z ${IROHA_HOME} ]; then
    echo "[FATAL] Empty variable IROHA_HOME"
    exit 1
fi

error(){
	echo "[Error] $1"
	exit 1
}

# build iroha-dev image
<<<<<<< HEAD
docker build -t hyperledger/iroha-dev ${IROHA_HOME}/docker/dev 
if [ ! $? ]; then 
    error "can not build iroha-dev; exit code: $?"
=======
if ! docker images hyperledger/iroha-dev | grep -q hyperledger/iroha-dev; then
  docker build --rm=false -t hyperledger/iroha-dev ${IROHA_HOME}/docker/dev 
  if [ ! $? ]; then 
      error "can not build iroha-dev; exit code: $?"
  fi
>>>>>>> d4a34ade
fi

# run dev container to build iroha
docker run -i \
    -v ${IROHA_HOME}/docker/build:/build \
    -v ${IROHA_HOME}:/opt/iroha \
    hyperledger/iroha-dev \
    sh << COMMANDS
    # everything between COMMANDS will be executed inside a container
    cd /opt/iroha
    /build-iroha.sh Release || (echo "[-] Can't build iroha" && exit 1)
    /mktar-iroha.sh || (echo "[-] Can't make tarball" && exit 1)
    # at this step we have /tmp/iroha.tar 
    (cp /tmp/iroha.tar /build/iroha.tar || (echo "[-] FAILED!" && exit 1))
COMMANDS
if [ ! $? ]; then 
    error "can not build iroha; exit code: $?"
fi

# build hyperledger/iroha-docker container
docker build -t hyperledger/iroha-docker ${IROHA_HOME}/docker/build
if [ ! $? ]; then 
    error "can not build iroha; exit code: $?"
fi<|MERGE_RESOLUTION|>--- conflicted
+++ resolved
@@ -11,17 +11,11 @@
 }
 
 # build iroha-dev image
-<<<<<<< HEAD
-docker build -t hyperledger/iroha-dev ${IROHA_HOME}/docker/dev 
-if [ ! $? ]; then 
-    error "can not build iroha-dev; exit code: $?"
-=======
 if ! docker images hyperledger/iroha-dev | grep -q hyperledger/iroha-dev; then
-  docker build --rm=false -t hyperledger/iroha-dev ${IROHA_HOME}/docker/dev 
+  docker build -t hyperledger/iroha-dev ${IROHA_HOME}/docker/dev 
   if [ ! $? ]; then 
       error "can not build iroha-dev; exit code: $?"
   fi
->>>>>>> d4a34ade
 fi
 
 # run dev container to build iroha
