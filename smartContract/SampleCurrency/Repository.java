<<<<<<< HEAD

// no package declaration
=======
package repository;

>>>>>>> fda1477d
public class Repository {
    public static native void save(String key,String value);
    public static native void find(String key);
    public static native void update(String key,String value);
    public static native void remove(String key);
}
<|MERGE_RESOLUTION|>--- conflicted
+++ resolved
@@ -1,10 +1,5 @@
-<<<<<<< HEAD
-
-// no package declaration
-=======
 package repository;
 
->>>>>>> fda1477d
 public class Repository {
     public static native void save(String key,String value);
     public static native void find(String key);
