/*
Copyright 2017 Soramitsu Co., Ltd.

Licensed under the Apache License, Version 2.0 (the "License");
you may not use this file except in compliance with the License.
You may obtain a copy of the License at

    http://www.apache.org/licenses/LICENSE-2.0

Unless required by applicable law or agreed to in writing, software
distributed under the License is distributed on an "AS IS" BASIS,
WITHOUT WARRANTIES OR CONDITIONS OF ANY KIND, either express or implied.
See the License for the specific language governing permissions and
limitations under the License.
*/

#include <grpc++/server.h>
#include <grpc++/server_builder.h>
#include <grpc++/server_context.h>
#include <logger/logger.hpp>
#include <main/server_runner.hpp>
#include <torii/command_service_handler.hpp>

logger::Logger Log("ServerRunner");

ServerRunner::ServerRunner(const std::string &ip, int port)
    : serverAddress_(ip + ":" + std::to_string(port)) {}
<<<<<<< HEAD
=======

ServerRunner::~ServerRunner() {
  commandServiceHandler_->shutdown();
}
>>>>>>> c883b6a8

void ServerRunner::run() {
  grpc::ServerBuilder builder;

  builder.AddListeningPort(serverAddress_, grpc::InsecureServerCredentials());

  commandServiceHandler_ = std::make_unique<torii::CommandServiceHandler>(builder);

  serverInstance_ = builder.BuildAndStart();
  serverInstanceCV_.notify_one();

  Log.info("Server listening on {}", serverAddress_);

  // proceed to server's main loop
  commandServiceHandler_->handleRpcs();
}

void ServerRunner::shutdown() {
<<<<<<< HEAD
  commandServiceHandler_->shutdown();
  while (!commandServiceHandler_->isShutdownCompletionQueue())
    usleep(1); // wait for shutting down completion queue
  serverInstance_->Shutdown();
=======
  serverInstance_->Shutdown();

  while (!commandServiceHandler_->isShutdownCompletionQueue()) {
    usleep(1); // wait for shutting down completion queue
  }
  commandServiceHandler_->shutdown();
>>>>>>> c883b6a8
}

bool ServerRunner::waitForServersReady() {
  std::unique_lock<std::mutex> lock(waitForServer_);
  while (!serverInstance_) serverInstanceCV_.wait(lock);
}<|MERGE_RESOLUTION|>--- conflicted
+++ resolved
@@ -25,13 +25,10 @@
 
 ServerRunner::ServerRunner(const std::string &ip, int port)
     : serverAddress_(ip + ":" + std::to_string(port)) {}
-<<<<<<< HEAD
-=======
 
 ServerRunner::~ServerRunner() {
   commandServiceHandler_->shutdown();
 }
->>>>>>> c883b6a8
 
 void ServerRunner::run() {
   grpc::ServerBuilder builder;
@@ -50,19 +47,12 @@
 }
 
 void ServerRunner::shutdown() {
-<<<<<<< HEAD
-  commandServiceHandler_->shutdown();
-  while (!commandServiceHandler_->isShutdownCompletionQueue())
-    usleep(1); // wait for shutting down completion queue
-  serverInstance_->Shutdown();
-=======
   serverInstance_->Shutdown();
 
   while (!commandServiceHandler_->isShutdownCompletionQueue()) {
     usleep(1); // wait for shutting down completion queue
   }
   commandServiceHandler_->shutdown();
->>>>>>> c883b6a8
 }
 
 bool ServerRunner::waitForServersReady() {
