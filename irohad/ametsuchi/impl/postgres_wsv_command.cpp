--- conflicted
+++ resolved
@@ -17,15 +17,13 @@
 
 #include "ametsuchi/impl/postgres_wsv_command.hpp"
 
-<<<<<<< HEAD
 #include <boost/format.hpp>
-=======
+
 #include "model/account.hpp"
 #include "model/account_asset.hpp"
 #include "model/asset.hpp"
 #include "model/domain.hpp"
 #include "model/peer.hpp"
->>>>>>> d05b6372
 
 namespace iroha {
   namespace ametsuchi {
@@ -43,7 +41,6 @@
         return (boost::format("failed to insert role: '%s'") % role_name).str();
       };
 
-<<<<<<< HEAD
       return makeCommandResult(std::move(result), message_gen);
     }
 
@@ -78,31 +75,6 @@
       };
 
       return makeCommandResult(std::move(result), message_gen);
-=======
-    bool PostgresWsvCommand::insertRole(const std::string &role_name) {
-      return execute("INSERT INTO role(role_id) VALUES ("
-                     + transaction_.quote(role_name)
-                     + ");");
-    }
-
-    bool PostgresWsvCommand::insertAccountRole(const std::string &account_id,
-                                               const std::string &role_name) {
-      return execute(
-          "INSERT INTO account_has_roles(account_id, role_id) VALUES ("
-          + transaction_.quote(account_id)
-          + ", "
-          + transaction_.quote(role_name)
-          + ");");
-    }
-
-    bool PostgresWsvCommand::deleteAccountRole(const std::string &account_id,
-                                               const std::string &role_name) {
-      return execute("DELETE FROM account_has_roles WHERE account_id="
-                     + transaction_.quote(account_id)
-                     + "AND role_id="
-                     + transaction_.quote(role_name)
-                     + ";");
->>>>>>> d05b6372
     }
 
     WsvCommandResult PostgresWsvCommand::insertRolePermissions(
@@ -145,7 +117,6 @@
           "INSERT INTO "
           "account_has_grantable_permissions(permittee_account_id, "
           "account_id, permission_id) VALUES ("
-<<<<<<< HEAD
           + transaction_.quote(permittee_account_id) + ", "
           + transaction_.quote(account_id) + ", "
           + transaction_.quote(permission_id) + ");");
@@ -160,14 +131,6 @@
       };
 
       return makeCommandResult(std::move(result), message_gen);
-=======
-          + transaction_.quote(permittee_account_id)
-          + ", "
-          + transaction_.quote(account_id)
-          + ", "
-          + transaction_.quote(permission_id)
-          + ");");
->>>>>>> d05b6372
     }
 
     WsvCommandResult PostgresWsvCommand::deleteAccountGrantablePermission(
@@ -178,7 +141,6 @@
           "DELETE FROM public.account_has_grantable_permissions WHERE "
           "permittee_account_id="
           + transaction_.quote(permittee_account_id)
-<<<<<<< HEAD
           + " AND account_id=" + transaction_.quote(account_id)
           + " AND permission_id=" + transaction_.quote(permission_id) + " ;");
 
@@ -192,13 +154,6 @@
       };
 
       return makeCommandResult(std::move(result), message_gen);
-=======
-          + " AND account_id="
-          + transaction_.quote(account_id)
-          + " AND permission_id="
-          + transaction_.quote(permission_id)
-          + " ;");
->>>>>>> d05b6372
     }
 
     WsvCommandResult PostgresWsvCommand::insertAccount(
@@ -206,14 +161,11 @@
       auto result = execute_(
           "INSERT INTO account(account_id, domain_id, quorum, "
           "transaction_count, data) VALUES ("
-          + transaction_.quote(account.account_id)
-          + ", "
-          + transaction_.quote(account.domain_id)
-          + ", "
+          + transaction_.quote(account.account_id) + ", "
+          + transaction_.quote(account.domain_id) + ", "
           + transaction_.quote(account.quorum)
           + ", "
           // Transaction counter
-<<<<<<< HEAD
           + transaction_.quote(default_tx_counter) + ", "
           + transaction_.quote(account.json_data) + ");");
 
@@ -230,12 +182,6 @@
       };
 
       return makeCommandResult(std::move(result), message_gen);
-=======
-          + transaction_.quote(default_tx_counter)
-          + ", "
-          + transaction_.quote(account.json_data)
-          + ");");
->>>>>>> d05b6372
     }
 
     WsvCommandResult PostgresWsvCommand::insertAsset(
@@ -244,13 +190,9 @@
       auto result = execute_(
           "INSERT INTO asset(asset_id, domain_id, \"precision\", data) "
           "VALUES ("
-          + transaction_.quote(asset.asset_id)
-          + ", "
-          + transaction_.quote(asset.domain_id)
-          + ", "
-          + transaction_.quote(precision)
-          + ", "
-          + /*asset.data*/ "NULL"
+          + transaction_.quote(asset.asset_id) + ", "
+          + transaction_.quote(asset.domain_id) + ", "
+          + transaction_.quote(precision) + ", " + /*asset.data*/ "NULL"
           + ");");
 
       auto message_gen = [&] {
@@ -303,8 +245,7 @@
         const std::string &account_id, const pubkey_t &signatory) {
       auto result = execute_(
           "INSERT INTO account_has_signatory(account_id, public_key) VALUES ("
-          + transaction_.quote(account_id)
-          + ", "
+          + transaction_.quote(account_id) + ", "
           + transaction_.quote(
                 pqxx::binarystring(signatory.data(), signatory.size()))
           + ");");
@@ -320,7 +261,6 @@
 
     WsvCommandResult PostgresWsvCommand::deleteAccountSignatory(
         const std::string &account_id, const pubkey_t &signatory) {
-<<<<<<< HEAD
       auto result =
           execute_("DELETE FROM account_has_signatory WHERE account_id = "
                    + transaction_.quote(account_id) + " AND public_key = "
@@ -335,14 +275,6 @@
             .str();
       };
       return makeCommandResult(std::move(result), message_gen);
-=======
-      return execute("DELETE FROM account_has_signatory WHERE account_id = "
-                     + transaction_.quote(account_id)
-                     + " AND public_key = "
-                     + transaction_.quote(pqxx::binarystring(signatory.data(),
-                                                             signatory.size()))
-                     + ";");
->>>>>>> d05b6372
     }
 
     WsvCommandResult PostgresWsvCommand::deleteSignatory(
@@ -364,7 +296,6 @@
       return makeCommandResult(std::move(result), message_gen);
     }
 
-<<<<<<< HEAD
     WsvCommandResult PostgresWsvCommand::insertPeer(const model::Peer &peer) {
       auto result = execute_("INSERT INTO peer(public_key, address) VALUES ("
                              + transaction_.quote(pqxx::binarystring(
@@ -410,32 +341,6 @@
             .str();
       };
       return makeCommandResult(std::move(result), message_gen);
-=======
-    bool PostgresWsvCommand::insertPeer(const model::Peer &peer) {
-      return execute("INSERT INTO peer(public_key, address) VALUES ("
-                     + transaction_.quote(pqxx::binarystring(
-                           peer.pubkey.data(), peer.pubkey.size()))
-                     + ", "
-                     + transaction_.quote(peer.address)
-                     + ");");
-    }
-
-    bool PostgresWsvCommand::deletePeer(const model::Peer &peer) {
-      return execute("DELETE FROM peer WHERE public_key = "
-                     + transaction_.quote(pqxx::binarystring(
-                           peer.pubkey.data(), peer.pubkey.size()))
-                     + " AND address = "
-                     + transaction_.quote(peer.address)
-                     + ";");
-    }
-
-    bool PostgresWsvCommand::insertDomain(const model::Domain &domain) {
-      return execute("INSERT INTO domain(domain_id, default_role) VALUES ("
-                     + transaction_.quote(domain.domain_id)
-                     + ", "
-                     + transaction_.quote(domain.default_role)
-                     + ");");
->>>>>>> d05b6372
     }
 
     WsvCommandResult PostgresWsvCommand::updateAccount(
@@ -468,12 +373,9 @@
           "UPDATE account SET data = jsonb_set(CASE WHEN data ?"
           + transaction_.quote(creator_account_id)
           + " THEN data ELSE jsonb_set(data, "
-          + transaction_.quote("{" + creator_account_id + "}")
-          + ","
-          + transaction_.quote("{}")
-          + ") END,"
+          + transaction_.quote("{" + creator_account_id + "}") + ","
+          + transaction_.quote("{}") + ") END,"
           + transaction_.quote("{" + creator_account_id + ", " + key + "}")
-<<<<<<< HEAD
           + "," + transaction_.quote("\"" + val + "\"")
           + ") WHERE account_id=" + transaction_.quote(account_id) + ";");
 
@@ -485,13 +387,6 @@
             .str();
       };
       return makeCommandResult(std::move(result), message_gen);
-=======
-          + ","
-          + transaction_.quote("\"" + val + "\"")
-          + ") WHERE account_id="
-          + transaction_.quote(account_id)
-          + ";");
->>>>>>> d05b6372
     }
   }  // namespace ametsuchi
 }  // namespace iroha