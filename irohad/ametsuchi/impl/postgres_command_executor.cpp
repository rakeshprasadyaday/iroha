--- conflicted
+++ resolved
@@ -870,40 +870,8 @@
       appendCommandName("createRole", cmd, do_validation_);
 
       cmd = (cmd % creator_account_id_ % role_id % perm_str);
-<<<<<<< HEAD
 
       return executeQuery(sql_, cmd.str(), "CreateRole");
-=======
-      std::vector<std::function<std::string()>> message_gen = {
-          [&] {
-            // TODO(@l4l) 26/06/18 need to be simplified at IR-1479
-            const auto str = perm_converter_->toString(permissions);
-            const auto perm_debug_str =
-                std::accumulate(str.begin(), str.end(), std::string());
-            return (boost::format("failed to insert role permissions, role "
-                                  "id: '%s', permissions: [%s]")
-                    % role_id % perm_debug_str)
-                .str();
-          },
-          [&] {
-            return (boost::format(
-                        "is valid command validation failed: account %s"
-                        " does not have some of the permissions from a role %s")
-                    % creator_account_id_ % command.roleName())
-                .str();
-          },
-          [&] {
-            return missRolePerm(
-                creator_account_id_,
-                shared_model::interface::permissions::Role::kCreateRole);
-          },
-          [&] {
-            return (boost::format("failed to insert role: '%s'") % role_id)
-                .str();
-          },
-      };
-      return executeQuery(sql_, cmd.str(), "CreateRole", message_gen);
->>>>>>> 51d7c82c
     }
 
     CommandResult PostgresCommandExecutor::operator()(
@@ -936,29 +904,8 @@
 
       cmd =
           (cmd % creator_account_id_ % permittee_account_id % perm_str % perm);
-<<<<<<< HEAD
 
       return executeQuery(sql_, cmd.str(), "GrantPermission");
-=======
-      std::vector<std::function<std::string()>> message_gen = {
-          [&] {
-            return missGrantablePerm(creator_account_id_,
-                                     permittee_account_id,
-                                     command.permissionName());
-          },
-          [&] {
-            return (boost::format(
-                        "failed to insert account grantable permission, "
-                        "permittee account id: '%s', "
-                        "account id: '%s', "
-                        "permission: '%s'")
-                    % permittee_account_id % creator_account_id_
-                    % perm_converter_->toString(permission))
-                .str();
-          }};
-
-      return executeQuery(sql_, cmd.str(), "GrantPermission", message_gen);
->>>>>>> 51d7c82c
     }
 
     CommandResult PostgresCommandExecutor::operator()(
@@ -994,29 +941,7 @@
       cmd = (cmd % creator_account_id_ % permittee_account_id % perms
              % without_perm_str);
 
-<<<<<<< HEAD
       return executeQuery(sql_, cmd.str(), "RevokePermission");
-=======
-      std::vector<std::function<std::string()>> message_gen = {
-          [&] {
-            return missGrantablePerm(creator_account_id_,
-                                     command.accountId(),
-                                     command.permissionName());
-          },
-          [&] {
-            return (boost::format(
-                        "failed to delete account grantable permission, "
-                        "permittee account id: '%s', "
-                        "account id: '%s', "
-                        "permission id: '%s'")
-                    % permittee_account_id
-                    % account_id
-                    // TODO(@l4l) 26/06/18 need to be simplified at IR-1479
-                    % perm_converter_->toString(permission))
-                .str();
-          }};
-      return executeQuery(sql_, cmd.str(), "RevokePermission", message_gen);
->>>>>>> 51d7c82c
     }
 
     CommandResult PostgresCommandExecutor::operator()(
@@ -1085,37 +1010,8 @@
 
       cmd = (cmd % creator_account_id_ % src_account_id % dest_account_id
              % asset_id % precision % amount);
-<<<<<<< HEAD
 
       return executeQuery(sql_, cmd.str(), "TransferAsset");
-=======
-      std::vector<std::function<std::string()>> message_gen = {
-          [&] {
-            return (boost::format(
-                        "has permission command validation failed: account %s"
-                        " does not have permission %s"
-                        " for account or does not have %s"
-                        " for his own account or destination account %s"
-                        " does not have %s")
-                    % creator_account_id_
-                    % perm_converter_->toString(
-                          shared_model::interface::permissions::Grantable::
-                              kTransferMyAssets)
-                    % perm_converter_->toString(
-                          shared_model::interface::permissions::Role::kTransfer)
-                    % command.destAccountId()
-                    % perm_converter_->toString(
-                          shared_model::interface::permissions::Role::kReceive))
-                .str();
-          },
-          [&] { return "Destination account does not exist"; },
-          [&] { return "Source account does not exist"; },
-          [&] { return "Asset with given precision does not exist"; },
-          [&] { return "Transfer overdrafts source account asset"; },
-          [&] { return "Transfer overflows destanation account asset"; },
-      };
-      return executeQuery(sql_, cmd.str(), "TransferAsset", message_gen);
->>>>>>> 51d7c82c
     }
 
     void PostgresCommandExecutor::prepareStatements(soci::session &sql) {
