--- conflicted
+++ resolved
@@ -65,9 +65,6 @@
     consensus_round
     rxcpp
     boost
-<<<<<<< HEAD
     logger
-=======
     common
->>>>>>> fabdefbd
     )