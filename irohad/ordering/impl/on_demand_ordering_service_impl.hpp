--- conflicted
+++ resolved
@@ -13,7 +13,6 @@
 #include <unordered_map>
 
 #include <tbb/concurrent_queue.h>
-
 #include "interfaces/iroha_internal/unsafe_proposal_factory.hpp"
 #include "logger/logger.hpp"
 
@@ -25,25 +24,18 @@
        * Create on_demand ordering service with following options:
        * @param transaction_limit - number of maximum transactions in one
        * proposal
+       * @param proposal_factory - used to generate proposals
        * @param number_of_proposals - number of stored proposals, older will be
        * removed. Default value is 3
        * @param initial_round - first round of agreement.
        * Default value is {2, 1} since genesis block height is 1
        */
-<<<<<<< HEAD
-      OnDemandOrderingServiceImpl(size_t transaction_limit,
-                                  size_t number_of_proposals,
-                                  const consensus::Round &initial_round);
-
-      OnDemandOrderingServiceImpl(size_t transaction_limit);
-=======
       OnDemandOrderingServiceImpl(
           size_t transaction_limit,
           std::unique_ptr<shared_model::interface::UnsafeProposalFactory>
               proposal_factory,
           size_t number_of_proposals = 3,
           const consensus::Round &initial_round = {2, 1});
->>>>>>> 1e062213
 
       // --------------------- | OnDemandOrderingService |_---------------------
 
