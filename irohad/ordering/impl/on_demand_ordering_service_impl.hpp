--- conflicted
+++ resolved
@@ -29,16 +29,9 @@
        * @param initial_round - first round of agreement.
        * Default value is {2, 1} since genesis block height is 1
        */
-<<<<<<< HEAD
       OnDemandOrderingServiceImpl(size_t transaction_limit,
                                   size_t number_of_proposals,
-                                  const transport::Round &initial_round);
-=======
-      explicit OnDemandOrderingServiceImpl(
-          size_t transaction_limit,
-          size_t number_of_proposals,
-          const consensus::Round &initial_round);
->>>>>>> cb486697
+                                  const consensus::Round &initial_round);
 
       OnDemandOrderingServiceImpl(size_t transaction_limit);
 
