--- conflicted
+++ resolved
@@ -89,15 +89,10 @@
 // ---------------------------------| Private |---------------------------------
 
 void OnDemandOrderingServiceImpl::packNextProposals(
-<<<<<<< HEAD
-    const transport::Round &round) {
-  auto close_round = [this](transport::Round round) {
-    log_->debug("close round[{}, {}]", round.block_round, round.reject_round);
-
-=======
     const consensus::Round &round) {
   auto close_round = [this](consensus::Round round) {
->>>>>>> cb486697
+    log_->debug("close round[{}, {}]", round.block_round, round.reject_round);
+
     auto it = current_proposals_.find(round);
     if (it != current_proposals_.end()) {
       log_->debug("proposal found");
