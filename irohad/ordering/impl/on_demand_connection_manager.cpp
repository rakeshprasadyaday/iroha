/**
 * Copyright Soramitsu Co., Ltd. All Rights Reserved.
 * SPDX-License-Identifier: Apache-2.0
 */

#include "ordering/impl/on_demand_connection_manager.hpp"

#include <boost/range/combine.hpp>
#include "interfaces/iroha_internal/proposal.hpp"

using namespace iroha::ordering;

OnDemandConnectionManager::OnDemandConnectionManager(
    std::shared_ptr<transport::OdOsNotificationFactory> factory,
    rxcpp::observable<CurrentPeers> peers)
    : log_(logger::log("OnDemandConnectionManager")),
      factory_(std::move(factory)),
      subscription_(peers.subscribe([this](const auto &peers) {
        // exclusive lock
        std::lock_guard<std::shared_timed_mutex> lock(mutex_);

        this->initializeConnections(peers);
      })) {}

OnDemandConnectionManager::OnDemandConnectionManager(
    std::shared_ptr<transport::OdOsNotificationFactory> factory,
    rxcpp::observable<CurrentPeers> peers,
    CurrentPeers initial_peers)
    : OnDemandConnectionManager(std::move(factory), peers) {
  // using start_with(initial_peers) results in deadlock
  initializeConnections(initial_peers);
}

void OnDemandConnectionManager::onBatches(consensus::Round round,
                                          CollectionType batches) {
  // shared lock
  std::shared_lock<std::shared_timed_mutex> lock(mutex_);

  const PeerType types[] = {kCurrentRoundRejectConsumer,
                            kNextRoundRejectConsumer,
                            kNextRoundCommitConsumer};
  /*
   * Transactions are always sent to the round after the next round (+2)
   * There are 3 possibilities - next reject in the current round, first reject
   * in the next round, and first commit in the round after the next round
   * This can be visualised as a diagram, where:
   * o - current round, x - next round, v - target round
   *
   *   0 1 2
   * 0 o x v
   * 1 x v .
   * 2 v . .
   */
  const consensus::Round rounds[] = {
      {round.block_round, round.reject_round + 2},
      {round.block_round + 1, 2},
      {round.block_round + 2, 1}};

  for (auto &&pair : boost::combine(types, rounds)) {
<<<<<<< HEAD
    auto &&round = boost::get<1>(pair);

    log_->debug(
        "onTransactions, round[{}, {}]", round.block_round, round.reject_round);

    connections_.peers[boost::get<0>(pair)]->onTransactions(round,
                                                            transactions);
=======
    connections_.peers[boost::get<0>(pair)]->onBatches(boost::get<1>(pair),
                                                       batches);
>>>>>>> cb486697
  }
}

boost::optional<OnDemandConnectionManager::ProposalType>
OnDemandConnectionManager::onRequestProposal(consensus::Round round) {
  // shared lock
  std::shared_lock<std::shared_timed_mutex> lock(mutex_);

  log_->debug("onRequestProposal, round[{}, {}]",
              round.block_round,
              round.reject_round);

  return connections_.peers[kIssuer]->onRequestProposal(round);
}

void OnDemandConnectionManager::initializeConnections(
    const CurrentPeers &peers) {
  auto create_assign = [this](auto &ptr, auto &peer) {
    ptr = factory_->create(*peer);
  };

  for (auto &&pair : boost::combine(connections_.peers, peers.peers)) {
    create_assign(boost::get<0>(pair), boost::get<1>(pair));
  }
}<|MERGE_RESOLUTION|>--- conflicted
+++ resolved
@@ -57,18 +57,12 @@
       {round.block_round + 2, 1}};
 
   for (auto &&pair : boost::combine(types, rounds)) {
-<<<<<<< HEAD
     auto &&round = boost::get<1>(pair);
 
     log_->debug(
         "onTransactions, round[{}, {}]", round.block_round, round.reject_round);
 
-    connections_.peers[boost::get<0>(pair)]->onTransactions(round,
-                                                            transactions);
-=======
-    connections_.peers[boost::get<0>(pair)]->onBatches(boost::get<1>(pair),
-                                                       batches);
->>>>>>> cb486697
+    connections_.peers[boost::get<0>(pair)]->onBatches(round, transactions);
   }
 }
 
