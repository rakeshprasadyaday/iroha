/**
 * Copyright Soramitsu Co., Ltd. All Rights Reserved.
 * SPDX-License-Identifier: Apache-2.0
 */

#include "synchronizer/impl/synchronizer_impl.hpp"

#include <utility>

#include "ametsuchi/mutable_storage.hpp"
#include "interfaces/iroha_internal/block.hpp"

namespace {
  /**
   * Lambda always returning true specially for applying blocks to storage
   */
  auto trueStorageApplyPredicate = [](const auto &, auto &, const auto &) {
    return true;
  };
}  // namespace

namespace iroha {
  namespace synchronizer {

    SynchronizerImpl::SynchronizerImpl(
        std::shared_ptr<network::ConsensusGate> consensus_gate,
        std::shared_ptr<validation::ChainValidator> validator,
        std::shared_ptr<ametsuchi::MutableFactory> mutableFactory,
        std::shared_ptr<network::BlockLoader> blockLoader)
        : validator_(std::move(validator)),
          mutable_factory_(std::move(mutableFactory)),
          block_loader_(std::move(blockLoader)),
          log_(logger::log("synchronizer")) {
      consensus_gate->on_commit().subscribe(
          subscription_,
          [&](network::Commit commit) {
            this->process_commit(commit.block);
          });
    }

<<<<<<< HEAD
    void SynchronizerImpl::process_commit(
        const shared_model::interface::BlockVariant &committed_block_variant) {
      log_->info("processing commit");
      auto storage = mutable_factory_->createMutableStorage().match(
          [](expected::Value<std::unique_ptr<ametsuchi::MutableStorage>>
                 &created_storage) { return std::move(created_storage.value); },
          [this](expected::Error<std::string> &error) {
            log_->error("could not create mutable storage: {}", error.error);
            return std::unique_ptr<ametsuchi::MutableStorage>{};
          });
      if (not storage) {
=======
    SynchronizationEvent SynchronizerImpl::downloadMissingBlocks(
        std::shared_ptr<shared_model::interface::Block> commit_message,
        std::unique_ptr<ametsuchi::MutableStorage> storage) {
      auto hash = commit_message->hash();

      // while blocks are not loaded and not committed
      while (true) {
        // TODO andrei 17.10.18 IR-1763 Add delay strategy for loading blocks
        for (const auto &peer_signature : commit_message->signatures()) {
          auto network_chain = block_loader_->retrieveBlocks(
              shared_model::crypto::PublicKey(peer_signature.publicKey()));

          std::vector<std::shared_ptr<shared_model::interface::Block>> blocks;
          network_chain.as_blocking().subscribe(
              [&blocks](auto block) { blocks.push_back(block); });
          if (blocks.empty()) {
            log_->info("Downloaded an empty chain");
            continue;
          }

          auto chain =
              rxcpp::observable<>::iterate(blocks, rxcpp::identity_immediate());

          if (blocks.back()->hash() == hash
              and validator_->validateChain(chain, *storage)) {
            mutable_factory_->commit(std::move(storage));

            return {chain, SynchronizationOutcomeType::kCommit};
          }
        }
      }
    }

    void SynchronizerImpl::process_commit(
        std::shared_ptr<shared_model::interface::Block> commit_message) {
      log_->info("processing commit");

      auto mutable_storage_var = mutable_factory_->createMutableStorage();
      if (auto e =
              boost::get<expected::Error<std::string>>(&mutable_storage_var)) {
        log_->error("could not create mutable storage: {}", e->error);
>>>>>>> b0d2b696
        return;
      }
      auto storage =
          std::move(
              boost::get<
                  expected::Value<std::unique_ptr<ametsuchi::MutableStorage>>>(
                  mutable_storage_var))
              .value;

<<<<<<< HEAD
      SynchronizationEvent result;

      if (validator_->validateBlock(committed_block_variant, *storage)) {
        result = iroha::visit_in_place(
            committed_block_variant,
            [&](std::shared_ptr<shared_model::interface::Block> block_ptr)
                -> SynchronizationEvent {
              storage->apply(*block_ptr, trueStorageApplyPredicate);
              mutable_factory_->commit(std::move(storage));

              return {rxcpp::observable<>::just(block_ptr),
                      SynchronizationOutcomeType::kCommit};
            },
            [&](std::shared_ptr<shared_model::interface::EmptyBlock>
                    empty_block_ptr) -> SynchronizationEvent {
              storage.reset();

              return {rxcpp::observable<>::empty<
                          std::shared_ptr<shared_model::interface::Block>>(),
                      SynchronizationOutcomeType::kCommitEmpty};
            });
      } else {
        // if committed block is not empty, it will be on top of downloaded
        // chain; otherwise, it'll contain hash of top of that chain
        auto hash = iroha::visit_in_place(
            committed_block_variant,
            [](std::shared_ptr<shared_model::interface::Block> block) {
              return block->hash();
            },
            [](std::shared_ptr<shared_model::interface::EmptyBlock> block) {
              return block->prevHash();
            });

        while (storage) {
          for (const auto &peer_signature :
               committed_block_variant.signatures()) {
            auto network_chain = block_loader_->retrieveBlocks(
                shared_model::crypto::PublicKey(peer_signature.publicKey()));

            std::vector<std::shared_ptr<shared_model::interface::Block>> blocks;
            network_chain.as_blocking().subscribe(
                [&blocks](auto block) { blocks.push_back(block); });

            auto chain = rxcpp::observable<>::iterate(
                blocks, rxcpp::identity_immediate());

            if (blocks.back()->hash() == hash
                and validator_->validateChain(chain, *storage)) {
              // apply downloaded chain
              for (const auto &block : blocks) {
                // we don't need to check correctness of downloaded blocks, as
                // it was done earlier on another peer
                storage->apply(*block, trueStorageApplyPredicate);
              }
              mutable_factory_->commit(std::move(storage));

              result = {chain, SynchronizationOutcomeType::kCommit};
            }
          }
        }
=======
      auto commit = rxcpp::observable<>::just(commit_message);
      SynchronizationEvent result;

      if (validator_->validateChain(commit, *storage)) {
        mutable_factory_->commit(std::move(storage));

        result = {commit, SynchronizationOutcomeType::kCommit};
      } else {
        result = downloadMissingBlocks(std::move(commit_message),
                                       std::move(storage));
>>>>>>> b0d2b696
      }

      notifier_.get_subscriber().on_next(result);
    }

    rxcpp::observable<SynchronizationEvent>
    SynchronizerImpl::on_commit_chain() {
      return notifier_.get_observable();
    }

    SynchronizerImpl::~SynchronizerImpl() {
      subscription_.unsubscribe();
    }

  }  // namespace synchronizer
}  // namespace iroha<|MERGE_RESOLUTION|>--- conflicted
+++ resolved
@@ -9,15 +9,6 @@
 
 #include "ametsuchi/mutable_storage.hpp"
 #include "interfaces/iroha_internal/block.hpp"
-
-namespace {
-  /**
-   * Lambda always returning true specially for applying blocks to storage
-   */
-  auto trueStorageApplyPredicate = [](const auto &, auto &, const auto &) {
-    return true;
-  };
-}  // namespace
 
 namespace iroha {
   namespace synchronizer {
@@ -33,24 +24,9 @@
           log_(logger::log("synchronizer")) {
       consensus_gate->on_commit().subscribe(
           subscription_,
-          [&](network::Commit commit) {
-            this->process_commit(commit.block);
-          });
+          [&](network::Commit commit) { this->process_commit(commit.block); });
     }
 
-<<<<<<< HEAD
-    void SynchronizerImpl::process_commit(
-        const shared_model::interface::BlockVariant &committed_block_variant) {
-      log_->info("processing commit");
-      auto storage = mutable_factory_->createMutableStorage().match(
-          [](expected::Value<std::unique_ptr<ametsuchi::MutableStorage>>
-                 &created_storage) { return std::move(created_storage.value); },
-          [this](expected::Error<std::string> &error) {
-            log_->error("could not create mutable storage: {}", error.error);
-            return std::unique_ptr<ametsuchi::MutableStorage>{};
-          });
-      if (not storage) {
-=======
     SynchronizationEvent SynchronizerImpl::downloadMissingBlocks(
         std::shared_ptr<shared_model::interface::Block> commit_message,
         std::unique_ptr<ametsuchi::MutableStorage> storage) {
@@ -92,7 +68,6 @@
       if (auto e =
               boost::get<expected::Error<std::string>>(&mutable_storage_var)) {
         log_->error("could not create mutable storage: {}", e->error);
->>>>>>> b0d2b696
         return;
       }
       auto storage =
@@ -102,68 +77,6 @@
                   mutable_storage_var))
               .value;
 
-<<<<<<< HEAD
-      SynchronizationEvent result;
-
-      if (validator_->validateBlock(committed_block_variant, *storage)) {
-        result = iroha::visit_in_place(
-            committed_block_variant,
-            [&](std::shared_ptr<shared_model::interface::Block> block_ptr)
-                -> SynchronizationEvent {
-              storage->apply(*block_ptr, trueStorageApplyPredicate);
-              mutable_factory_->commit(std::move(storage));
-
-              return {rxcpp::observable<>::just(block_ptr),
-                      SynchronizationOutcomeType::kCommit};
-            },
-            [&](std::shared_ptr<shared_model::interface::EmptyBlock>
-                    empty_block_ptr) -> SynchronizationEvent {
-              storage.reset();
-
-              return {rxcpp::observable<>::empty<
-                          std::shared_ptr<shared_model::interface::Block>>(),
-                      SynchronizationOutcomeType::kCommitEmpty};
-            });
-      } else {
-        // if committed block is not empty, it will be on top of downloaded
-        // chain; otherwise, it'll contain hash of top of that chain
-        auto hash = iroha::visit_in_place(
-            committed_block_variant,
-            [](std::shared_ptr<shared_model::interface::Block> block) {
-              return block->hash();
-            },
-            [](std::shared_ptr<shared_model::interface::EmptyBlock> block) {
-              return block->prevHash();
-            });
-
-        while (storage) {
-          for (const auto &peer_signature :
-               committed_block_variant.signatures()) {
-            auto network_chain = block_loader_->retrieveBlocks(
-                shared_model::crypto::PublicKey(peer_signature.publicKey()));
-
-            std::vector<std::shared_ptr<shared_model::interface::Block>> blocks;
-            network_chain.as_blocking().subscribe(
-                [&blocks](auto block) { blocks.push_back(block); });
-
-            auto chain = rxcpp::observable<>::iterate(
-                blocks, rxcpp::identity_immediate());
-
-            if (blocks.back()->hash() == hash
-                and validator_->validateChain(chain, *storage)) {
-              // apply downloaded chain
-              for (const auto &block : blocks) {
-                // we don't need to check correctness of downloaded blocks, as
-                // it was done earlier on another peer
-                storage->apply(*block, trueStorageApplyPredicate);
-              }
-              mutable_factory_->commit(std::move(storage));
-
-              result = {chain, SynchronizationOutcomeType::kCommit};
-            }
-          }
-        }
-=======
       auto commit = rxcpp::observable<>::just(commit_message);
       SynchronizationEvent result;
 
@@ -174,7 +87,6 @@
       } else {
         result = downloadMissingBlocks(std::move(commit_message),
                                        std::move(storage));
->>>>>>> b0d2b696
       }
 
       notifier_.get_subscriber().on_next(result);
