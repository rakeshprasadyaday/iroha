--- conflicted
+++ resolved
@@ -21,10 +21,7 @@
 
 include_directories(
   ${PROJECT_SOURCE_DIR}/core
-<<<<<<< HEAD
-=======
   ${PROJECT_SOURCE_DIR}/core/infra/ametsuchi/include
->>>>>>> 0abdfd49
   ${IROHA_SCHEMA_DIR}
 )
 
