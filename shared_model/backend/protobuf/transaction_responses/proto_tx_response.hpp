/**
 * Copyright Soramitsu Co., Ltd. 2017 All Rights Reserved.
 * http://soramitsu.co.jp
 *
 * Licensed under the Apache License, Version 2.0 (the "License");
 * you may not use this file except in compliance with the License.
 * You may obtain a copy of the License at
 *
 *        http://www.apache.org/licenses/LICENSE-2.0
 *
 * Unless required by applicable law or agreed to in writing, software
 * distributed under the License is distributed on an "AS IS" BASIS,
 * WITHOUT WARRANTIES OR CONDITIONS OF ANY KIND, either express or implied.
 * See the License for the specific language governing permissions and
 * limitations under the License.
 */

#ifndef IROHA_PROTO_TX_RESPONSE_HPP
#define IROHA_PROTO_TX_RESPONSE_HPP

#include "backend/protobuf/transaction_responses/proto_concrete_tx_response.hpp"
#include "utils/lazy_initializer.hpp"
#include "utils/reference_holder.hpp"
#include "utils/variant_deserializer.hpp"

namespace shared_model {
  namespace proto {
    /**
     * TransactionResponse is a status of transaction in system
     */
    class TransactionResponse final
        : public CopyableProto<interface::TransactionResponse,
                               iroha::protocol::ToriiResponse,
                               TransactionResponse> {
     private:
     public:
      /// Type of variant, that handle all concrete tx responses in the system
<<<<<<< HEAD
      using ProtoResponseVariantType = wrap<StatelessFailedTxResponse,
                                            StatelessValidTxResponse,
                                            StatefulFailedTxResponse,
                                            StatefulValidTxResponse,
                                            CommittedTxResponse,
                                            MstExpiredResponse,
                                            NotReceivedTxResponse>;
=======
      using ProtoResponseVariantType = boost::variant<StatelessFailedTxResponse,
                                                      StatelessValidTxResponse,
                                                      StatefulFailedTxResponse,
                                                      StatefulValidTxResponse,
                                                      CommittedTxResponse,
                                                      NotReceivedTxResponse>;
>>>>>>> 63e4bfa9

      /// Type with list of types in ResponseVariantType
      using ProtoResponseListType = ProtoResponseVariantType::types;

      template <typename TxResponse>
      explicit TransactionResponse(TxResponse &&ref)
          : CopyableProto(std::forward<TxResponse>(ref)) {}

      TransactionResponse(const TransactionResponse &r)
          : TransactionResponse(r.proto_) {}

      TransactionResponse(TransactionResponse &&r) noexcept
          : TransactionResponse(std::move(r.proto_)) {}

      /**
       * @return hash of corresponding transaction
       */
      const interface::types::HashType &transactionHash() const override {
        return *hash_;
      }

      /**
       * @return attached concrete tx response
       */
      const ResponseVariantType &get() const override {
        return *ivariant_;
      }

     private:
      template <typename T>
      using Lazy = detail::LazyInitializer<T>;

      /// lazy variant shortcut
      using LazyVariantType = Lazy<ProtoResponseVariantType>;

      // lazy
      const LazyVariantType variant_{detail::makeLazyInitializer([this] {
        auto &&ar = *proto_;

        unsigned which = ar.GetDescriptor()
                             ->FindFieldByName("tx_status")
                             ->enum_type()
                             ->FindValueByNumber(ar.tx_status())
                             ->index();
        constexpr unsigned last =
            boost::mpl::size<ProtoResponseListType>::type::value - 1;

        return shared_model::detail::variant_impl<ProtoResponseListType>::
            template load<shared_model::proto::TransactionResponse::
                              ProtoResponseVariantType>(
                std::forward<decltype(ar)>(ar), which > last ? last : which);
      })};

      const Lazy<ResponseVariantType> ivariant_{detail::makeLazyInitializer(
          [this] { return ResponseVariantType(*variant_); })};

      // stub hash
      const Lazy<crypto::Hash> hash_{
          [this] { return crypto::Hash(this->proto_->tx_hash()); }};
    };
  }  // namespace  proto
}  // namespace shared_model
#endif  // IROHA_PROTO_TX_RESPONSE_HPP<|MERGE_RESOLUTION|>--- conflicted
+++ resolved
@@ -35,22 +35,13 @@
      private:
      public:
       /// Type of variant, that handle all concrete tx responses in the system
-<<<<<<< HEAD
-      using ProtoResponseVariantType = wrap<StatelessFailedTxResponse,
-                                            StatelessValidTxResponse,
-                                            StatefulFailedTxResponse,
-                                            StatefulValidTxResponse,
-                                            CommittedTxResponse,
-                                            MstExpiredResponse,
-                                            NotReceivedTxResponse>;
-=======
       using ProtoResponseVariantType = boost::variant<StatelessFailedTxResponse,
                                                       StatelessValidTxResponse,
                                                       StatefulFailedTxResponse,
                                                       StatefulValidTxResponse,
                                                       CommittedTxResponse,
+                                                      MstExpiredResponse,
                                                       NotReceivedTxResponse>;
->>>>>>> 63e4bfa9
 
       /// Type with list of types in ResponseVariantType
       using ProtoResponseListType = ProtoResponseVariantType::types;
