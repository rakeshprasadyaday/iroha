--- conflicted
+++ resolved
@@ -32,20 +32,6 @@
 namespace shared_model {
   namespace proto {
     class Block final : public NonCopyableProto<interface::Block,
-<<<<<<< HEAD
-                                             iroha::protocol::Block,
-                                             Block> {
-     public:
-      using NonCopyableProto::NonCopyableProto;
-
-      Block(const Block &o) = delete;
-      Block &operator=(const Block &o) = delete;
-
-      Block(Block &&o) noexcept;
-      Block &operator=(Block &&o) noexcept;
-
-      interface::types::TransactionsCollectionType transactions() const override;
-=======
                                                 iroha::protocol::Block,
                                                 Block> {
      public:
@@ -56,7 +42,6 @@
 
       interface::types::TransactionsCollectionType transactions()
           const override;
->>>>>>> 3d820935
 
       interface::types::HeightType height() const override;
 
@@ -88,27 +73,14 @@
             payload_.mutable_transactions()->end());
       }};
 
-<<<<<<< HEAD
-      Lazy<interface::types::BlobType> blob_{[this] { return makeBlob(proto_); }};
-=======
       Lazy<interface::types::BlobType> blob_{
           [this] { return makeBlob(proto_); }};
->>>>>>> 3d820935
 
       Lazy<interface::types::HashType> prev_hash_{[this] {
         return interface::types::HashType(proto_.payload().prev_block_hash());
       }};
 
       Lazy<SignatureSetType<proto::Signature>> signatures_{[this] {
-<<<<<<< HEAD
-          auto signatures =
-              proto_.signatures() | boost::adaptors::transformed([](const auto &x) {
-                return proto::Signature(x);
-              });
-          return SignatureSetType<proto::Signature>(signatures.begin(),
-                                                    signatures.end());
-        }};
-=======
         auto signatures = proto_.signatures()
             | boost::adaptors::transformed([](const auto &x) {
                             return proto::Signature(x);
@@ -116,7 +88,6 @@
         return SignatureSetType<proto::Signature>(signatures.begin(),
                                                   signatures.end());
       }};
->>>>>>> 3d820935
 
       Lazy<interface::types::BlobType> payload_blob_{
           [this] { return makeBlob(payload_); }};
