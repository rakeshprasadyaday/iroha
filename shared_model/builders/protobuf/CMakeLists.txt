# Copyright 2018 Soramitsu Co., Ltd.
#
# Licensed under the Apache License, Version 2.0 (the "License");
# you may not use this file except in compliance with the License.
# You may obtain a copy of the License at
#
#     http://www.apache.org/licenses/LICENSE-2.0
#
# Unless required by applicable law or agreed to in writing, software
# distributed under the License is distributed on an "AS IS" BASIS,
# WITHOUT WARRANTIES OR CONDITIONS OF ANY KIND, either express or implied.
# See the License for the specific language governing permissions and
# limitations under the License.

add_library(shared_model_proto_builders
    impl.cpp
    transaction_responses/proto_transaction_status_builder.cpp
    )

target_link_libraries(
    shared_model_proto_builders
<<<<<<< HEAD
    model_interfaces
=======
    shared_model_interfaces
>>>>>>> 61969d20
    shared_model_proto_backend
)<|MERGE_RESOLUTION|>--- conflicted
+++ resolved
@@ -19,10 +19,6 @@
 
 target_link_libraries(
     shared_model_proto_builders
-<<<<<<< HEAD
-    model_interfaces
-=======
     shared_model_interfaces
->>>>>>> 61969d20
     shared_model_proto_backend
 )